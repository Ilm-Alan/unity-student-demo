--- conflicted
+++ resolved
@@ -38,13 +38,8 @@
       "source": "registry",
       "dependencies": {
         "com.unity.burst": "1.8.17",
-<<<<<<< HEAD
-        "com.unity.nuget.mono-cecil": "1.11.4",
-        "com.unity.test-framework": "1.4.5",
-=======
         "com.unity.test-framework": "1.4.5",
         "com.unity.nuget.mono-cecil": "1.11.4",
->>>>>>> 0a8e205b
         "com.unity.test-framework.performance": "3.0.3"
       },
       "url": "https://packages.unity.com"

%YAML 1.1
%TAG !u! tag:unity3d.com,2011:
--- !u!29 &1
OcclusionCullingSettings:
  m_ObjectHideFlags: 0
  serializedVersion: 2
  m_OcclusionBakeSettings:
    smallestOccluder: 5
    smallestHole: 0.25
    backfaceThreshold: 100
  m_SceneGUID: 00000000000000000000000000000000
  m_OcclusionCullingData: {fileID: 0}
--- !u!104 &2
RenderSettings:
  m_ObjectHideFlags: 0
  serializedVersion: 10
  m_Fog: 0
  m_FogColor: {r: 0.5, g: 0.5, b: 0.5, a: 1}
  m_FogMode: 3
  m_FogDensity: 0.01
  m_LinearFogStart: 0
  m_LinearFogEnd: 300
  m_AmbientSkyColor: {r: 0.212, g: 0.227, b: 0.259, a: 1}
  m_AmbientEquatorColor: {r: 0.114, g: 0.125, b: 0.133, a: 1}
  m_AmbientGroundColor: {r: 0.047, g: 0.043, b: 0.035, a: 1}
  m_AmbientIntensity: 1
  m_AmbientMode: 0
  m_SubtractiveShadowColor: {r: 0.42, g: 0.478, b: 0.627, a: 1}
  m_SkyboxMaterial: {fileID: 10304, guid: 0000000000000000f000000000000000, type: 0}
  m_HaloStrength: 0.5
  m_FlareStrength: 1
  m_FlareFadeSpeed: 3
  m_HaloTexture: {fileID: 0}
  m_SpotCookie: {fileID: 10001, guid: 0000000000000000e000000000000000, type: 0}
  m_DefaultReflectionMode: 0
  m_DefaultReflectionResolution: 128
  m_ReflectionBounces: 1
  m_ReflectionIntensity: 1
  m_CustomReflection: {fileID: 0}
  m_Sun: {fileID: 0}
  m_UseRadianceAmbientProbe: 0
--- !u!157 &3
LightmapSettings:
  m_ObjectHideFlags: 0
  serializedVersion: 13
  m_BakeOnSceneLoad: 0
  m_GISettings:
    serializedVersion: 2
    m_BounceScale: 1
    m_IndirectOutputScale: 1
    m_AlbedoBoost: 1
    m_EnvironmentLightingMode: 0
    m_EnableBakedLightmaps: 1
    m_EnableRealtimeLightmaps: 0
  m_LightmapEditorSettings:
    serializedVersion: 12
    m_Resolution: 2
    m_BakeResolution: 40
    m_AtlasSize: 1024
    m_AO: 0
    m_AOMaxDistance: 1
    m_CompAOExponent: 1
    m_CompAOExponentDirect: 0
    m_ExtractAmbientOcclusion: 0
    m_Padding: 2
    m_LightmapParameters: {fileID: 0}
    m_LightmapsBakeMode: 1
    m_TextureCompression: 1
    m_ReflectionCompression: 2
    m_MixedBakeMode: 2
    m_BakeBackend: 1
    m_PVRSampling: 1
    m_PVRDirectSampleCount: 32
    m_PVRSampleCount: 512
    m_PVRBounces: 2
    m_PVREnvironmentSampleCount: 256
    m_PVREnvironmentReferencePointCount: 2048
    m_PVRFilteringMode: 1
    m_PVRDenoiserTypeDirect: 1
    m_PVRDenoiserTypeIndirect: 1
    m_PVRDenoiserTypeAO: 1
    m_PVRFilterTypeDirect: 0
    m_PVRFilterTypeIndirect: 0
    m_PVRFilterTypeAO: 0
    m_PVREnvironmentMIS: 1
    m_PVRCulling: 1
    m_PVRFilteringGaussRadiusDirect: 1
    m_PVRFilteringGaussRadiusIndirect: 1
    m_PVRFilteringGaussRadiusAO: 1
    m_PVRFilteringAtrousPositionSigmaDirect: 0.5
    m_PVRFilteringAtrousPositionSigmaIndirect: 2
    m_PVRFilteringAtrousPositionSigmaAO: 1
    m_ExportTrainingData: 0
    m_TrainingDataDestination: TrainingData
    m_LightProbeSampleCountMultiplier: 4
  m_LightingDataAsset: {fileID: 20201, guid: 0000000000000000f000000000000000, type: 0}
  m_LightingSettings: {fileID: 0}
--- !u!196 &4
NavMeshSettings:
  serializedVersion: 2
  m_ObjectHideFlags: 0
  m_BuildSettings:
    serializedVersion: 3
    agentTypeID: 0
    agentRadius: 0.5
    agentHeight: 2
    agentSlope: 45
    agentClimb: 0.4
    ledgeDropHeight: 0
    maxJumpAcrossDistance: 0
    minRegionArea: 2
    manualCellSize: 0
    cellSize: 0.16666667
    manualTileSize: 0
    tileSize: 256
    buildHeightMesh: 0
    maxJobWorkers: 0
    preserveTilesOutsideBounds: 0
    debug:
      m_Flags: 0
  m_NavMeshData: {fileID: 0}
--- !u!1 &614209557
GameObject:
  m_ObjectHideFlags: 0
  m_CorrespondingSourceObject: {fileID: 0}
  m_PrefabInstance: {fileID: 0}
  m_PrefabAsset: {fileID: 0}
  serializedVersion: 6
  m_Component:
  - component: {fileID: 614209559}
  - component: {fileID: 614209558}
  m_Layer: 0
  m_Name: Background
  m_TagString: Untagged
  m_Icon: {fileID: 0}
  m_NavMeshLayer: 0
  m_StaticEditorFlags: 0
  m_IsActive: 1
--- !u!212 &614209558
SpriteRenderer:
  m_ObjectHideFlags: 0
  m_CorrespondingSourceObject: {fileID: 0}
  m_PrefabInstance: {fileID: 0}
  m_PrefabAsset: {fileID: 0}
  m_GameObject: {fileID: 614209557}
  m_Enabled: 1
  m_CastShadows: 0
  m_ReceiveShadows: 0
  m_DynamicOccludee: 1
  m_StaticShadowCaster: 0
  m_MotionVectors: 1
  m_LightProbeUsage: 1
  m_ReflectionProbeUsage: 1
  m_RayTracingMode: 0
  m_RayTraceProcedural: 0
  m_RayTracingAccelStructBuildFlagsOverride: 0
  m_RayTracingAccelStructBuildFlags: 1
  m_SmallMeshCulling: 1
  m_RenderingLayerMask: 1
  m_RendererPriority: 0
  m_Materials:
  - {fileID: 2100000, guid: 9dfc825aed78fcd4ba02077103263b40, type: 2}
  m_StaticBatchInfo:
    firstSubMesh: 0
    subMeshCount: 0
  m_StaticBatchRoot: {fileID: 0}
  m_ProbeAnchor: {fileID: 0}
  m_LightProbeVolumeOverride: {fileID: 0}
  m_ScaleInLightmap: 1
  m_ReceiveGI: 1
  m_PreserveUVs: 0
  m_IgnoreNormalsForChartDetection: 0
  m_ImportantGI: 0
  m_StitchLightmapSeams: 1
  m_SelectedEditorRenderState: 0
  m_MinimumChartSize: 4
  m_AutoUVMaxDistance: 0.5
  m_AutoUVMaxAngle: 89
  m_LightmapParameters: {fileID: 0}
  m_SortingLayerID: 0
  m_SortingLayer: 0
  m_SortingOrder: 20
  m_Sprite: {fileID: 21300000, guid: e7238d5fdc3aa6a4c8e02805a50940c1, type: 3}
  m_Color: {r: 1, g: 1, b: 1, a: 1}
  m_FlipX: 0
  m_FlipY: 0
  m_DrawMode: 0
  m_Size: {x: 1, y: 1}
  m_AdaptiveModeThreshold: 0.5
  m_SpriteTileMode: 0
  m_WasSpriteAssigned: 1
  m_MaskInteraction: 0
  m_SpriteSortPoint: 0
--- !u!4 &614209559
Transform:
  m_ObjectHideFlags: 0
  m_CorrespondingSourceObject: {fileID: 0}
  m_PrefabInstance: {fileID: 0}
  m_PrefabAsset: {fileID: 0}
  m_GameObject: {fileID: 614209557}
  serializedVersion: 2
  m_LocalRotation: {x: -0, y: -0, z: -0, w: 1}
  m_LocalPosition: {x: 0, y: 0, z: 0}
  m_LocalScale: {x: 1.3, y: 1.2, z: 1}
  m_ConstrainProportionsScale: 0
  m_Children: []
  m_Father: {fileID: 0}
  m_LocalEulerAnglesHint: {x: 0, y: 0, z: 0}
--- !u!1 &688311729
GameObject:
  m_ObjectHideFlags: 0
  m_CorrespondingSourceObject: {fileID: 0}
  m_PrefabInstance: {fileID: 0}
  m_PrefabAsset: {fileID: 0}
  serializedVersion: 6
  m_Component:
  - component: {fileID: 688311732}
  - component: {fileID: 688311731}
  - component: {fileID: 688311730}
  m_Layer: 7
  m_Name: Ground
  m_TagString: Untagged
  m_Icon: {fileID: 0}
  m_NavMeshLayer: 0
  m_StaticEditorFlags: 0
  m_IsActive: 1
--- !u!61 &688311730
BoxCollider2D:
  m_ObjectHideFlags: 0
  m_CorrespondingSourceObject: {fileID: 0}
  m_PrefabInstance: {fileID: 0}
  m_PrefabAsset: {fileID: 0}
  m_GameObject: {fileID: 688311729}
  m_Enabled: 1
  serializedVersion: 3
  m_Density: 1
  m_Material: {fileID: 0}
  m_IncludeLayers:
    serializedVersion: 2
    m_Bits: 0
  m_ExcludeLayers:
    serializedVersion: 2
    m_Bits: 0
  m_LayerOverridePriority: 0
  m_ForceSendLayers:
    serializedVersion: 2
    m_Bits: 4294967295
  m_ForceReceiveLayers:
    serializedVersion: 2
    m_Bits: 4294967295
  m_ContactCaptureLayers:
    serializedVersion: 2
    m_Bits: 4294967295
  m_CallbackLayers:
    serializedVersion: 2
    m_Bits: 4294967295
  m_IsTrigger: 0
  m_UsedByEffector: 0
  m_CompositeOperation: 0
  m_CompositeOrder: 0
  m_Offset: {x: 0, y: 0}
  m_SpriteTilingProperty:
    border: {x: 0, y: 0, z: 0, w: 0}
    pivot: {x: 0.5, y: 0.5}
    oldSize: {x: 1, y: 1}
    newSize: {x: 1, y: 1}
    adaptiveTilingThreshold: 0.5
    drawMode: 0
    adaptiveTiling: 0
  m_AutoTiling: 0
  m_Size: {x: 1, y: 1}
  m_EdgeRadius: 0
--- !u!212 &688311731
SpriteRenderer:
  m_ObjectHideFlags: 0
  m_CorrespondingSourceObject: {fileID: 0}
  m_PrefabInstance: {fileID: 0}
  m_PrefabAsset: {fileID: 0}
  m_GameObject: {fileID: 688311729}
  m_Enabled: 0
  m_CastShadows: 0
  m_ReceiveShadows: 0
  m_DynamicOccludee: 1
  m_StaticShadowCaster: 0
  m_MotionVectors: 1
  m_LightProbeUsage: 1
  m_ReflectionProbeUsage: 1
  m_RayTracingMode: 0
  m_RayTraceProcedural: 0
  m_RayTracingAccelStructBuildFlagsOverride: 0
  m_RayTracingAccelStructBuildFlags: 1
  m_SmallMeshCulling: 1
  m_RenderingLayerMask: 1
  m_RendererPriority: 0
  m_Materials:
  - {fileID: 2100000, guid: 9dfc825aed78fcd4ba02077103263b40, type: 2}
  m_StaticBatchInfo:
    firstSubMesh: 0
    subMeshCount: 0
  m_StaticBatchRoot: {fileID: 0}
  m_ProbeAnchor: {fileID: 0}
  m_LightProbeVolumeOverride: {fileID: 0}
  m_ScaleInLightmap: 1
  m_ReceiveGI: 1
  m_PreserveUVs: 0
  m_IgnoreNormalsForChartDetection: 0
  m_ImportantGI: 0
  m_StitchLightmapSeams: 1
  m_SelectedEditorRenderState: 0
  m_MinimumChartSize: 4
  m_AutoUVMaxDistance: 0.5
  m_AutoUVMaxAngle: 89
  m_LightmapParameters: {fileID: 0}
  m_SortingLayerID: 0
  m_SortingLayer: 0
  m_SortingOrder: 0
  m_Sprite: {fileID: 7482667652216324306, guid: 311925a002f4447b3a28927169b83ea6, type: 3}
  m_Color: {r: 1, g: 1, b: 1, a: 1}
  m_FlipX: 0
  m_FlipY: 0
  m_DrawMode: 0
  m_Size: {x: 1, y: 1}
  m_AdaptiveModeThreshold: 0.5
  m_SpriteTileMode: 0
  m_WasSpriteAssigned: 1
  m_MaskInteraction: 0
  m_SpriteSortPoint: 0
--- !u!4 &688311732
Transform:
  m_ObjectHideFlags: 0
  m_CorrespondingSourceObject: {fileID: 0}
  m_PrefabInstance: {fileID: 0}
  m_PrefabAsset: {fileID: 0}
  m_GameObject: {fileID: 688311729}
  serializedVersion: 2
  m_LocalRotation: {x: 0, y: 0, z: 0, w: 1}
  m_LocalPosition: {x: 0, y: -4, z: 0}
  m_LocalScale: {x: 20, y: 1, z: 1}
  m_ConstrainProportionsScale: 0
  m_Children: []
  m_Father: {fileID: 0}
  m_LocalEulerAnglesHint: {x: 0, y: 0, z: 0}
--- !u!1 &1552725080
GameObject:
  m_ObjectHideFlags: 0
  m_CorrespondingSourceObject: {fileID: 0}
  m_PrefabInstance: {fileID: 0}
  m_PrefabAsset: {fileID: 0}
  serializedVersion: 6
  m_Component:
  - component: {fileID: 1552725083}
  - component: {fileID: 1552725082}
  - component: {fileID: 1552725081}
  m_Layer: 0
  m_Name: animation_attack_00001
  m_TagString: Untagged
  m_Icon: {fileID: 0}
  m_NavMeshLayer: 0
  m_StaticEditorFlags: 0
  m_IsActive: 1
--- !u!95 &1552725081
Animator:
  serializedVersion: 7
  m_ObjectHideFlags: 0
  m_CorrespondingSourceObject: {fileID: 0}
  m_PrefabInstance: {fileID: 0}
  m_PrefabAsset: {fileID: 0}
  m_GameObject: {fileID: 1552725080}
  m_Enabled: 1
  m_Avatar: {fileID: 0}
  m_Controller: {fileID: 9100000, guid: ea7ff24a102e1ee4998751a94a66abdf, type: 2}
  m_CullingMode: 0
  m_UpdateMode: 0
  m_ApplyRootMotion: 0
  m_LinearVelocityBlending: 0
  m_StabilizeFeet: 0
  m_AnimatePhysics: 0
  m_WarningMessage: 
  m_HasTransformHierarchy: 1
  m_AllowConstantClipSamplingOptimization: 1
  m_KeepAnimatorStateOnDisable: 0
  m_WriteDefaultValuesOnDisable: 0
--- !u!212 &1552725082
SpriteRenderer:
  m_ObjectHideFlags: 0
  m_CorrespondingSourceObject: {fileID: 0}
  m_PrefabInstance: {fileID: 0}
  m_PrefabAsset: {fileID: 0}
  m_GameObject: {fileID: 1552725080}
  m_Enabled: 1
  m_CastShadows: 0
  m_ReceiveShadows: 0
  m_DynamicOccludee: 1
  m_StaticShadowCaster: 0
  m_MotionVectors: 1
  m_LightProbeUsage: 1
  m_ReflectionProbeUsage: 1
  m_RayTracingMode: 0
  m_RayTraceProcedural: 0
  m_RayTracingAccelStructBuildFlagsOverride: 0
  m_RayTracingAccelStructBuildFlags: 1
  m_SmallMeshCulling: 1
  m_RenderingLayerMask: 1
  m_RendererPriority: 0
  m_Materials:
  - {fileID: 2100000, guid: 9dfc825aed78fcd4ba02077103263b40, type: 2}
  m_StaticBatchInfo:
    firstSubMesh: 0
    subMeshCount: 0
  m_StaticBatchRoot: {fileID: 0}
  m_ProbeAnchor: {fileID: 0}
  m_LightProbeVolumeOverride: {fileID: 0}
  m_ScaleInLightmap: 1
  m_ReceiveGI: 1
  m_PreserveUVs: 0
  m_IgnoreNormalsForChartDetection: 0
  m_ImportantGI: 0
  m_StitchLightmapSeams: 1
  m_SelectedEditorRenderState: 0
  m_MinimumChartSize: 4
  m_AutoUVMaxDistance: 0.5
  m_AutoUVMaxAngle: 89
  m_LightmapParameters: {fileID: 0}
  m_SortingLayerID: 0
  m_SortingLayer: 0
  m_SortingOrder: 0
  m_Sprite: {fileID: 21300000, guid: 4a6a2279606e9c54fa0ff0ba2495e551, type: 3}
  m_Color: {r: 1, g: 1, b: 1, a: 1}
  m_FlipX: 0
  m_FlipY: 0
  m_DrawMode: 0
  m_Size: {x: 9, y: 6.08}
  m_AdaptiveModeThreshold: 0.5
  m_SpriteTileMode: 0
  m_WasSpriteAssigned: 1
  m_MaskInteraction: 0
  m_SpriteSortPoint: 0
--- !u!4 &1552725083
Transform:
  m_ObjectHideFlags: 0
  m_CorrespondingSourceObject: {fileID: 0}
  m_PrefabInstance: {fileID: 0}
  m_PrefabAsset: {fileID: 0}
  m_GameObject: {fileID: 1552725080}
  serializedVersion: 2
  m_LocalRotation: {x: 0, y: 0, z: 0, w: 1}
  m_LocalPosition: {x: -3.45, y: 2.25, z: -7.53}
  m_LocalScale: {x: 1, y: 1, z: 1}
  m_ConstrainProportionsScale: 0
  m_Children: []
  m_Father: {fileID: 0}
  m_LocalEulerAnglesHint: {x: 0, y: 0, z: 0}
--- !u!1 &1553924231
GameObject:
  m_ObjectHideFlags: 0
  m_CorrespondingSourceObject: {fileID: 0}
  m_PrefabInstance: {fileID: 0}
  m_PrefabAsset: {fileID: 0}
  serializedVersion: 6
  m_Component:
  - component: {fileID: 1553924234}
  - component: {fileID: 1553924233}
  - component: {fileID: 1553924232}
  - component: {fileID: 1553924235}
  m_Layer: 0
  m_Name: Main Camera
  m_TagString: MainCamera
  m_Icon: {fileID: 0}
  m_NavMeshLayer: 0
  m_StaticEditorFlags: 0
  m_IsActive: 1
--- !u!81 &1553924232
AudioListener:
  m_ObjectHideFlags: 0
  m_CorrespondingSourceObject: {fileID: 0}
  m_PrefabInstance: {fileID: 0}
  m_PrefabAsset: {fileID: 0}
  m_GameObject: {fileID: 1553924231}
  m_Enabled: 1
--- !u!20 &1553924233
Camera:
  m_ObjectHideFlags: 0
  m_CorrespondingSourceObject: {fileID: 0}
  m_PrefabInstance: {fileID: 0}
  m_PrefabAsset: {fileID: 0}
  m_GameObject: {fileID: 1553924231}
  m_Enabled: 1
  serializedVersion: 2
  m_ClearFlags: 2
  m_BackGroundColor: {r: 0.19215687, g: 0.3019608, b: 0.4745098, a: 0}
  m_projectionMatrixMode: 1
  m_GateFitMode: 2
  m_FOVAxisMode: 0
  m_Iso: 200
  m_ShutterSpeed: 0.005
  m_Aperture: 16
  m_FocusDistance: 10
  m_FocalLength: 50
  m_BladeCount: 5
  m_Curvature: {x: 2, y: 11}
  m_BarrelClipping: 0.25
  m_Anamorphism: 0
  m_SensorSize: {x: 36, y: 24}
  m_LensShift: {x: 0, y: 0}
  m_NormalizedViewPortRect:
    serializedVersion: 2
    x: 0
    y: 0
    width: 1
    height: 1
  near clip plane: 0.3
  far clip plane: 1000
  field of view: 60
  orthographic: 1
  orthographic size: 5
  m_Depth: -1
  m_CullingMask:
    serializedVersion: 2
    m_Bits: 4294967295
  m_RenderingPath: -1
  m_TargetTexture: {fileID: 0}
  m_TargetDisplay: 0
  m_TargetEye: 3
  m_HDR: 1
  m_AllowMSAA: 1
  m_AllowDynamicResolution: 0
  m_ForceIntoRT: 0
  m_OcclusionCulling: 1
  m_StereoConvergence: 10
  m_StereoSeparation: 0.022
--- !u!4 &1553924234
Transform:
  m_ObjectHideFlags: 0
  m_CorrespondingSourceObject: {fileID: 0}
  m_PrefabInstance: {fileID: 0}
  m_PrefabAsset: {fileID: 0}
  m_GameObject: {fileID: 1553924231}
  serializedVersion: 2
  m_LocalRotation: {x: 0, y: 0, z: 0, w: 1}
  m_LocalPosition: {x: 0, y: 1, z: -10}
  m_LocalScale: {x: 1, y: 1, z: 1}
  m_ConstrainProportionsScale: 0
  m_Children: []
  m_Father: {fileID: 0}
  m_LocalEulerAnglesHint: {x: 0, y: 0, z: 0}
--- !u!114 &1553924235
MonoBehaviour:
  m_ObjectHideFlags: 0
  m_CorrespondingSourceObject: {fileID: 0}
  m_PrefabInstance: {fileID: 0}
  m_PrefabAsset: {fileID: 0}
  m_GameObject: {fileID: 1553924231}
  m_Enabled: 1
  m_EditorHideFlags: 0
  m_Script: {fileID: 11500000, guid: a79441f348de89743a2939f4d699eac1, type: 3}
  m_Name: 
  m_EditorClassIdentifier: 
  m_RenderShadows: 1
  m_RequiresDepthTextureOption: 2
  m_RequiresOpaqueTextureOption: 2
  m_CameraType: 0
  m_Cameras: []
  m_RendererIndex: -1
  m_VolumeLayerMask:
    serializedVersion: 2
    m_Bits: 1
  m_VolumeTrigger: {fileID: 0}
  m_VolumeFrameworkUpdateModeOption: 2
  m_RenderPostProcessing: 0
  m_Antialiasing: 0
  m_AntialiasingQuality: 2
  m_StopNaN: 0
  m_Dithering: 0
  m_ClearDepth: 1
  m_AllowXRRendering: 1
  m_AllowHDROutput: 1
  m_UseScreenCoordOverride: 0
  m_ScreenSizeOverride: {x: 0, y: 0, z: 0, w: 0}
  m_ScreenCoordScaleBias: {x: 0, y: 0, z: 0, w: 0}
  m_RequiresDepthTexture: 0
  m_RequiresColorTexture: 0
  m_Version: 2
  m_TaaSettings:
    m_Quality: 3
    m_FrameInfluence: 0.1
    m_JitterScale: 1
    m_MipBias: 0
    m_VarianceClampScale: 0.9
    m_ContrastAdaptiveSharpening: 0
<<<<<<< HEAD
--- !u!1001 &1609331612
=======
--- !u!1001 &1811562396
>>>>>>> 10822651
PrefabInstance:
  m_ObjectHideFlags: 0
  serializedVersion: 2
  m_Modification:
    serializedVersion: 3
    m_TransformParent: {fileID: 0}
    m_Modifications:
<<<<<<< HEAD
    - target: {fileID: 1534706654343400002, guid: 617716e5e0e9eb348a1fac8343d2f907, type: 3}
      propertyPath: m_LocalPosition.x
      value: -6.59507
      objectReference: {fileID: 0}
    - target: {fileID: 1534706654343400002, guid: 617716e5e0e9eb348a1fac8343d2f907, type: 3}
      propertyPath: m_LocalPosition.y
      value: 0
      objectReference: {fileID: 0}
    - target: {fileID: 1534706654343400002, guid: 617716e5e0e9eb348a1fac8343d2f907, type: 3}
      propertyPath: m_LocalPosition.z
      value: -4.31359
      objectReference: {fileID: 0}
    - target: {fileID: 1534706654343400002, guid: 617716e5e0e9eb348a1fac8343d2f907, type: 3}
      propertyPath: m_LocalRotation.w
      value: 1
      objectReference: {fileID: 0}
    - target: {fileID: 1534706654343400002, guid: 617716e5e0e9eb348a1fac8343d2f907, type: 3}
      propertyPath: m_LocalRotation.x
      value: 0
      objectReference: {fileID: 0}
    - target: {fileID: 1534706654343400002, guid: 617716e5e0e9eb348a1fac8343d2f907, type: 3}
      propertyPath: m_LocalRotation.y
      value: 0
      objectReference: {fileID: 0}
    - target: {fileID: 1534706654343400002, guid: 617716e5e0e9eb348a1fac8343d2f907, type: 3}
      propertyPath: m_LocalRotation.z
      value: 0
      objectReference: {fileID: 0}
    - target: {fileID: 1534706654343400002, guid: 617716e5e0e9eb348a1fac8343d2f907, type: 3}
      propertyPath: m_LocalEulerAnglesHint.x
      value: 0
      objectReference: {fileID: 0}
    - target: {fileID: 1534706654343400002, guid: 617716e5e0e9eb348a1fac8343d2f907, type: 3}
      propertyPath: m_LocalEulerAnglesHint.y
      value: 0
      objectReference: {fileID: 0}
    - target: {fileID: 1534706654343400002, guid: 617716e5e0e9eb348a1fac8343d2f907, type: 3}
      propertyPath: m_LocalEulerAnglesHint.z
      value: 0
      objectReference: {fileID: 0}
    - target: {fileID: 7370474427804421467, guid: 617716e5e0e9eb348a1fac8343d2f907, type: 3}
      propertyPath: m_Name
      value: Demo_Fighter (1)
=======
    - target: {fileID: 1534706654343400002, guid: 21ce78c1a7934cb42aaee71dc68be639, type: 3}
      propertyPath: m_LocalPosition.x
      value: 1.14889
      objectReference: {fileID: 0}
    - target: {fileID: 1534706654343400002, guid: 21ce78c1a7934cb42aaee71dc68be639, type: 3}
      propertyPath: m_LocalPosition.y
      value: 0
      objectReference: {fileID: 0}
    - target: {fileID: 1534706654343400002, guid: 21ce78c1a7934cb42aaee71dc68be639, type: 3}
      propertyPath: m_LocalPosition.z
      value: 1.14889
      objectReference: {fileID: 0}
    - target: {fileID: 1534706654343400002, guid: 21ce78c1a7934cb42aaee71dc68be639, type: 3}
      propertyPath: m_LocalRotation.w
      value: 1
      objectReference: {fileID: 0}
    - target: {fileID: 1534706654343400002, guid: 21ce78c1a7934cb42aaee71dc68be639, type: 3}
      propertyPath: m_LocalRotation.x
      value: 0
      objectReference: {fileID: 0}
    - target: {fileID: 1534706654343400002, guid: 21ce78c1a7934cb42aaee71dc68be639, type: 3}
      propertyPath: m_LocalRotation.y
      value: 0
      objectReference: {fileID: 0}
    - target: {fileID: 1534706654343400002, guid: 21ce78c1a7934cb42aaee71dc68be639, type: 3}
      propertyPath: m_LocalRotation.z
      value: 0
      objectReference: {fileID: 0}
    - target: {fileID: 1534706654343400002, guid: 21ce78c1a7934cb42aaee71dc68be639, type: 3}
      propertyPath: m_LocalEulerAnglesHint.x
      value: 0
      objectReference: {fileID: 0}
    - target: {fileID: 1534706654343400002, guid: 21ce78c1a7934cb42aaee71dc68be639, type: 3}
      propertyPath: m_LocalEulerAnglesHint.y
      value: 0
      objectReference: {fileID: 0}
    - target: {fileID: 1534706654343400002, guid: 21ce78c1a7934cb42aaee71dc68be639, type: 3}
      propertyPath: m_LocalEulerAnglesHint.z
      value: 0
      objectReference: {fileID: 0}
    - target: {fileID: 6395141877757686771, guid: 21ce78c1a7934cb42aaee71dc68be639, type: 3}
      propertyPath: maxHP
      value: 200
      objectReference: {fileID: 0}
    - target: {fileID: 6395141877757686771, guid: 21ce78c1a7934cb42aaee71dc68be639, type: 3}
      propertyPath: animKO
      value: 
      objectReference: {fileID: 7400000, guid: 8be903b3f60a3aa4bbd22747ecac5779, type: 2}
    - target: {fileID: 6395141877757686771, guid: 21ce78c1a7934cb42aaee71dc68be639, type: 3}
      propertyPath: animDash
      value: 
      objectReference: {fileID: 7400000, guid: 0388db8ec87ac9547a9f06fc34d58328, type: 2}
    - target: {fileID: 6395141877757686771, guid: 21ce78c1a7934cb42aaee71dc68be639, type: 3}
      propertyPath: animFall
      value: 
      objectReference: {fileID: 7400000, guid: 4a355123244ca5047bbf66d1419e5fa3, type: 2}
    - target: {fileID: 6395141877757686771, guid: 21ce78c1a7934cb42aaee71dc68be639, type: 3}
      propertyPath: animIdle
      value: 
      objectReference: {fileID: 7400000, guid: 880910f3ca04f464b82edeacf87d9f46, type: 2}
    - target: {fileID: 6395141877757686771, guid: 21ce78c1a7934cb42aaee71dc68be639, type: 3}
      propertyPath: animJump
      value: 
      objectReference: {fileID: 7400000, guid: 5b2402a381e26f245b868ada3c84b434, type: 2}
    - target: {fileID: 6395141877757686771, guid: 21ce78c1a7934cb42aaee71dc68be639, type: 3}
      propertyPath: animWalk
      value: 
      objectReference: {fileID: 7400000, guid: 4727d499a60b75e409d4804e98306e11, type: 2}
    - target: {fileID: 6395141877757686771, guid: 21ce78c1a7934cb42aaee71dc68be639, type: 3}
      propertyPath: keyHeavy
      value: 99
      objectReference: {fileID: 0}
    - target: {fileID: 6395141877757686771, guid: 21ce78c1a7934cb42aaee71dc68be639, type: 3}
      propertyPath: keyLight
      value: 122
      objectReference: {fileID: 0}
    - target: {fileID: 6395141877757686771, guid: 21ce78c1a7934cb42aaee71dc68be639, type: 3}
      propertyPath: keyMedium
      value: 120
      objectReference: {fileID: 0}
    - target: {fileID: 6395141877757686771, guid: 21ce78c1a7934cb42aaee71dc68be639, type: 3}
      propertyPath: animHitstun
      value: 
      objectReference: {fileID: 7400000, guid: 0c41542ecd7152b46ad21dc59cc808ba, type: 2}
    - target: {fileID: 6395141877757686771, guid: 21ce78c1a7934cb42aaee71dc68be639, type: 3}
      propertyPath: healthBarScaleX
      value: 1
      objectReference: {fileID: 0}
    - target: {fileID: 6395141877757686771, guid: 21ce78c1a7934cb42aaee71dc68be639, type: 3}
      propertyPath: healthBarScaleY
      value: 1
      objectReference: {fileID: 0}
    - target: {fileID: 6395141877757686771, guid: 21ce78c1a7934cb42aaee71dc68be639, type: 3}
      propertyPath: heavyAttack.anim
      value: 
      objectReference: {fileID: 7400000, guid: c61e61cfa887e314ba32f0089c1b40d6, type: 2}
    - target: {fileID: 6395141877757686771, guid: 21ce78c1a7934cb42aaee71dc68be639, type: 3}
      propertyPath: heavyAttack.name
      value: Clobber
      objectReference: {fileID: 0}
    - target: {fileID: 6395141877757686771, guid: 21ce78c1a7934cb42aaee71dc68be639, type: 3}
      propertyPath: lightAttack.anim
      value: 
      objectReference: {fileID: 7400000, guid: a5f1b663fe1bbd74abb6979ab3655559, type: 2}
    - target: {fileID: 6395141877757686771, guid: 21ce78c1a7934cb42aaee71dc68be639, type: 3}
      propertyPath: lightAttack.name
      value: Swipe
      objectReference: {fileID: 0}
    - target: {fileID: 6395141877757686771, guid: 21ce78c1a7934cb42aaee71dc68be639, type: 3}
      propertyPath: groundCheckRadius
      value: 1
      objectReference: {fileID: 0}
    - target: {fileID: 6395141877757686771, guid: 21ce78c1a7934cb42aaee71dc68be639, type: 3}
      propertyPath: mediumAttack.anim
      value: 
      objectReference: {fileID: 7400000, guid: 7f1e3271f86c11240b00cf25021c130f, type: 2}
    - target: {fileID: 6395141877757686771, guid: 21ce78c1a7934cb42aaee71dc68be639, type: 3}
      propertyPath: mediumAttack.name
      value: Hit
      objectReference: {fileID: 0}
    - target: {fileID: 6395141877757686771, guid: 21ce78c1a7934cb42aaee71dc68be639, type: 3}
      propertyPath: heavyAttack.active
      value: 4
      objectReference: {fileID: 0}
    - target: {fileID: 6395141877757686771, guid: 21ce78c1a7934cb42aaee71dc68be639, type: 3}
      propertyPath: heavyAttack.damage
      value: 35
      objectReference: {fileID: 0}
    - target: {fileID: 6395141877757686771, guid: 21ce78c1a7934cb42aaee71dc68be639, type: 3}
      propertyPath: lightAttack.active
      value: 0.5
      objectReference: {fileID: 0}
    - target: {fileID: 6395141877757686771, guid: 21ce78c1a7934cb42aaee71dc68be639, type: 3}
      propertyPath: lightAttack.damage
      value: 10
      objectReference: {fileID: 0}
    - target: {fileID: 6395141877757686771, guid: 21ce78c1a7934cb42aaee71dc68be639, type: 3}
      propertyPath: groundCheckOffset.y
      value: 1
      objectReference: {fileID: 0}
    - target: {fileID: 6395141877757686771, guid: 21ce78c1a7934cb42aaee71dc68be639, type: 3}
      propertyPath: heavyAttack.hitstun
      value: 3
      objectReference: {fileID: 0}
    - target: {fileID: 6395141877757686771, guid: 21ce78c1a7934cb42aaee71dc68be639, type: 3}
      propertyPath: heavyAttack.startup
      value: 2
      objectReference: {fileID: 0}
    - target: {fileID: 6395141877757686771, guid: 21ce78c1a7934cb42aaee71dc68be639, type: 3}
      propertyPath: lightAttack.hitstun
      value: 1
      objectReference: {fileID: 0}
    - target: {fileID: 6395141877757686771, guid: 21ce78c1a7934cb42aaee71dc68be639, type: 3}
      propertyPath: lightAttack.startup
      value: 1
      objectReference: {fileID: 0}
    - target: {fileID: 6395141877757686771, guid: 21ce78c1a7934cb42aaee71dc68be639, type: 3}
      propertyPath: mediumAttack.active
      value: 1
      objectReference: {fileID: 0}
    - target: {fileID: 6395141877757686771, guid: 21ce78c1a7934cb42aaee71dc68be639, type: 3}
      propertyPath: mediumAttack.damage
      value: 20
      objectReference: {fileID: 0}
    - target: {fileID: 6395141877757686771, guid: 21ce78c1a7934cb42aaee71dc68be639, type: 3}
      propertyPath: healthBarColorFull.b
      value: 0.087086126
      objectReference: {fileID: 0}
    - target: {fileID: 6395141877757686771, guid: 21ce78c1a7934cb42aaee71dc68be639, type: 3}
      propertyPath: healthBarColorFull.g
      value: 0.087086126
      objectReference: {fileID: 0}
    - target: {fileID: 6395141877757686771, guid: 21ce78c1a7934cb42aaee71dc68be639, type: 3}
      propertyPath: healthBarColorFull.r
      value: 0.9716981
      objectReference: {fileID: 0}
    - target: {fileID: 6395141877757686771, guid: 21ce78c1a7934cb42aaee71dc68be639, type: 3}
      propertyPath: heavyAttack.recovery
      value: 2
      objectReference: {fileID: 0}
    - target: {fileID: 6395141877757686771, guid: 21ce78c1a7934cb42aaee71dc68be639, type: 3}
      propertyPath: lightAttack.recovery
      value: 1
      objectReference: {fileID: 0}
    - target: {fileID: 6395141877757686771, guid: 21ce78c1a7934cb42aaee71dc68be639, type: 3}
      propertyPath: mediumAttack.hitstun
      value: 1
      objectReference: {fileID: 0}
    - target: {fileID: 6395141877757686771, guid: 21ce78c1a7934cb42aaee71dc68be639, type: 3}
      propertyPath: mediumAttack.startup
      value: 1
      objectReference: {fileID: 0}
    - target: {fileID: 6395141877757686771, guid: 21ce78c1a7934cb42aaee71dc68be639, type: 3}
      propertyPath: healthBarColorEmpty.b
      value: 1
      objectReference: {fileID: 0}
    - target: {fileID: 6395141877757686771, guid: 21ce78c1a7934cb42aaee71dc68be639, type: 3}
      propertyPath: healthBarColorEmpty.g
      value: 1
      objectReference: {fileID: 0}
    - target: {fileID: 6395141877757686771, guid: 21ce78c1a7934cb42aaee71dc68be639, type: 3}
      propertyPath: healthBarColorEmpty.r
      value: 1
      objectReference: {fileID: 0}
    - target: {fileID: 6395141877757686771, guid: 21ce78c1a7934cb42aaee71dc68be639, type: 3}
      propertyPath: mediumAttack.recovery
      value: 1
      objectReference: {fileID: 0}
    - target: {fileID: 6395141877757686771, guid: 21ce78c1a7934cb42aaee71dc68be639, type: 3}
      propertyPath: heavyAttack.knockback.x
      value: 1
      objectReference: {fileID: 0}
    - target: {fileID: 6395141877757686771, guid: 21ce78c1a7934cb42aaee71dc68be639, type: 3}
      propertyPath: heavyAttack.knockback.y
      value: 1
      objectReference: {fileID: 0}
    - target: {fileID: 6395141877757686771, guid: 21ce78c1a7934cb42aaee71dc68be639, type: 3}
      propertyPath: heavyAttack.hitboxSize.x
      value: 1
      objectReference: {fileID: 0}
    - target: {fileID: 6395141877757686771, guid: 21ce78c1a7934cb42aaee71dc68be639, type: 3}
      propertyPath: heavyAttack.hitboxSize.y
      value: 1
      objectReference: {fileID: 0}
    - target: {fileID: 6395141877757686771, guid: 21ce78c1a7934cb42aaee71dc68be639, type: 3}
      propertyPath: lightAttack.hitboxSize.x
      value: 1
      objectReference: {fileID: 0}
    - target: {fileID: 6395141877757686771, guid: 21ce78c1a7934cb42aaee71dc68be639, type: 3}
      propertyPath: lightAttack.hitboxSize.y
      value: 1
      objectReference: {fileID: 0}
    - target: {fileID: 6395141877757686771, guid: 21ce78c1a7934cb42aaee71dc68be639, type: 3}
      propertyPath: mediumAttack.hitboxSize.x
      value: 1
      objectReference: {fileID: 0}
    - target: {fileID: 6395141877757686771, guid: 21ce78c1a7934cb42aaee71dc68be639, type: 3}
      propertyPath: mediumAttack.hitboxSize.y
      value: 1
      objectReference: {fileID: 0}
    - target: {fileID: 7370474427804421467, guid: 21ce78c1a7934cb42aaee71dc68be639, type: 3}
      propertyPath: m_Name
      value: JoshuaCasin_Fighter 1
>>>>>>> 10822651
      objectReference: {fileID: 0}
    m_RemovedComponents: []
    m_RemovedGameObjects: []
    m_AddedGameObjects: []
    m_AddedComponents: []
<<<<<<< HEAD
  m_SourcePrefab: {fileID: 100100000, guid: 617716e5e0e9eb348a1fac8343d2f907, type: 3}
=======
  m_SourcePrefab: {fileID: 100100000, guid: 21ce78c1a7934cb42aaee71dc68be639, type: 3}
>>>>>>> 10822651
--- !u!1660057539 &9223372036854775807
SceneRoots:
  m_ObjectHideFlags: 0
  m_Roots:
  - {fileID: 1553924234}
  - {fileID: 688311732}
  - {fileID: 614209559}
<<<<<<< HEAD
  - {fileID: 397585456}
  - {fileID: 1552725083}
  - {fileID: 1609331612}
=======
  - {fileID: 1811562396}
>>>>>>> 10822651
<|MERGE_RESOLUTION|>--- conflicted
+++ resolved
@@ -587,11 +587,7 @@
     m_MipBias: 0
     m_VarianceClampScale: 0.9
     m_ContrastAdaptiveSharpening: 0
-<<<<<<< HEAD
 --- !u!1001 &1609331612
-=======
---- !u!1001 &1811562396
->>>>>>> 10822651
 PrefabInstance:
   m_ObjectHideFlags: 0
   serializedVersion: 2
@@ -599,7 +595,6 @@
     serializedVersion: 3
     m_TransformParent: {fileID: 0}
     m_Modifications:
-<<<<<<< HEAD
     - target: {fileID: 1534706654343400002, guid: 617716e5e0e9eb348a1fac8343d2f907, type: 3}
       propertyPath: m_LocalPosition.x
       value: -6.59507
@@ -643,261 +638,12 @@
     - target: {fileID: 7370474427804421467, guid: 617716e5e0e9eb348a1fac8343d2f907, type: 3}
       propertyPath: m_Name
       value: Demo_Fighter (1)
-=======
-    - target: {fileID: 1534706654343400002, guid: 21ce78c1a7934cb42aaee71dc68be639, type: 3}
-      propertyPath: m_LocalPosition.x
-      value: 1.14889
-      objectReference: {fileID: 0}
-    - target: {fileID: 1534706654343400002, guid: 21ce78c1a7934cb42aaee71dc68be639, type: 3}
-      propertyPath: m_LocalPosition.y
-      value: 0
-      objectReference: {fileID: 0}
-    - target: {fileID: 1534706654343400002, guid: 21ce78c1a7934cb42aaee71dc68be639, type: 3}
-      propertyPath: m_LocalPosition.z
-      value: 1.14889
-      objectReference: {fileID: 0}
-    - target: {fileID: 1534706654343400002, guid: 21ce78c1a7934cb42aaee71dc68be639, type: 3}
-      propertyPath: m_LocalRotation.w
-      value: 1
-      objectReference: {fileID: 0}
-    - target: {fileID: 1534706654343400002, guid: 21ce78c1a7934cb42aaee71dc68be639, type: 3}
-      propertyPath: m_LocalRotation.x
-      value: 0
-      objectReference: {fileID: 0}
-    - target: {fileID: 1534706654343400002, guid: 21ce78c1a7934cb42aaee71dc68be639, type: 3}
-      propertyPath: m_LocalRotation.y
-      value: 0
-      objectReference: {fileID: 0}
-    - target: {fileID: 1534706654343400002, guid: 21ce78c1a7934cb42aaee71dc68be639, type: 3}
-      propertyPath: m_LocalRotation.z
-      value: 0
-      objectReference: {fileID: 0}
-    - target: {fileID: 1534706654343400002, guid: 21ce78c1a7934cb42aaee71dc68be639, type: 3}
-      propertyPath: m_LocalEulerAnglesHint.x
-      value: 0
-      objectReference: {fileID: 0}
-    - target: {fileID: 1534706654343400002, guid: 21ce78c1a7934cb42aaee71dc68be639, type: 3}
-      propertyPath: m_LocalEulerAnglesHint.y
-      value: 0
-      objectReference: {fileID: 0}
-    - target: {fileID: 1534706654343400002, guid: 21ce78c1a7934cb42aaee71dc68be639, type: 3}
-      propertyPath: m_LocalEulerAnglesHint.z
-      value: 0
-      objectReference: {fileID: 0}
-    - target: {fileID: 6395141877757686771, guid: 21ce78c1a7934cb42aaee71dc68be639, type: 3}
-      propertyPath: maxHP
-      value: 200
-      objectReference: {fileID: 0}
-    - target: {fileID: 6395141877757686771, guid: 21ce78c1a7934cb42aaee71dc68be639, type: 3}
-      propertyPath: animKO
-      value: 
-      objectReference: {fileID: 7400000, guid: 8be903b3f60a3aa4bbd22747ecac5779, type: 2}
-    - target: {fileID: 6395141877757686771, guid: 21ce78c1a7934cb42aaee71dc68be639, type: 3}
-      propertyPath: animDash
-      value: 
-      objectReference: {fileID: 7400000, guid: 0388db8ec87ac9547a9f06fc34d58328, type: 2}
-    - target: {fileID: 6395141877757686771, guid: 21ce78c1a7934cb42aaee71dc68be639, type: 3}
-      propertyPath: animFall
-      value: 
-      objectReference: {fileID: 7400000, guid: 4a355123244ca5047bbf66d1419e5fa3, type: 2}
-    - target: {fileID: 6395141877757686771, guid: 21ce78c1a7934cb42aaee71dc68be639, type: 3}
-      propertyPath: animIdle
-      value: 
-      objectReference: {fileID: 7400000, guid: 880910f3ca04f464b82edeacf87d9f46, type: 2}
-    - target: {fileID: 6395141877757686771, guid: 21ce78c1a7934cb42aaee71dc68be639, type: 3}
-      propertyPath: animJump
-      value: 
-      objectReference: {fileID: 7400000, guid: 5b2402a381e26f245b868ada3c84b434, type: 2}
-    - target: {fileID: 6395141877757686771, guid: 21ce78c1a7934cb42aaee71dc68be639, type: 3}
-      propertyPath: animWalk
-      value: 
-      objectReference: {fileID: 7400000, guid: 4727d499a60b75e409d4804e98306e11, type: 2}
-    - target: {fileID: 6395141877757686771, guid: 21ce78c1a7934cb42aaee71dc68be639, type: 3}
-      propertyPath: keyHeavy
-      value: 99
-      objectReference: {fileID: 0}
-    - target: {fileID: 6395141877757686771, guid: 21ce78c1a7934cb42aaee71dc68be639, type: 3}
-      propertyPath: keyLight
-      value: 122
-      objectReference: {fileID: 0}
-    - target: {fileID: 6395141877757686771, guid: 21ce78c1a7934cb42aaee71dc68be639, type: 3}
-      propertyPath: keyMedium
-      value: 120
-      objectReference: {fileID: 0}
-    - target: {fileID: 6395141877757686771, guid: 21ce78c1a7934cb42aaee71dc68be639, type: 3}
-      propertyPath: animHitstun
-      value: 
-      objectReference: {fileID: 7400000, guid: 0c41542ecd7152b46ad21dc59cc808ba, type: 2}
-    - target: {fileID: 6395141877757686771, guid: 21ce78c1a7934cb42aaee71dc68be639, type: 3}
-      propertyPath: healthBarScaleX
-      value: 1
-      objectReference: {fileID: 0}
-    - target: {fileID: 6395141877757686771, guid: 21ce78c1a7934cb42aaee71dc68be639, type: 3}
-      propertyPath: healthBarScaleY
-      value: 1
-      objectReference: {fileID: 0}
-    - target: {fileID: 6395141877757686771, guid: 21ce78c1a7934cb42aaee71dc68be639, type: 3}
-      propertyPath: heavyAttack.anim
-      value: 
-      objectReference: {fileID: 7400000, guid: c61e61cfa887e314ba32f0089c1b40d6, type: 2}
-    - target: {fileID: 6395141877757686771, guid: 21ce78c1a7934cb42aaee71dc68be639, type: 3}
-      propertyPath: heavyAttack.name
-      value: Clobber
-      objectReference: {fileID: 0}
-    - target: {fileID: 6395141877757686771, guid: 21ce78c1a7934cb42aaee71dc68be639, type: 3}
-      propertyPath: lightAttack.anim
-      value: 
-      objectReference: {fileID: 7400000, guid: a5f1b663fe1bbd74abb6979ab3655559, type: 2}
-    - target: {fileID: 6395141877757686771, guid: 21ce78c1a7934cb42aaee71dc68be639, type: 3}
-      propertyPath: lightAttack.name
-      value: Swipe
-      objectReference: {fileID: 0}
-    - target: {fileID: 6395141877757686771, guid: 21ce78c1a7934cb42aaee71dc68be639, type: 3}
-      propertyPath: groundCheckRadius
-      value: 1
-      objectReference: {fileID: 0}
-    - target: {fileID: 6395141877757686771, guid: 21ce78c1a7934cb42aaee71dc68be639, type: 3}
-      propertyPath: mediumAttack.anim
-      value: 
-      objectReference: {fileID: 7400000, guid: 7f1e3271f86c11240b00cf25021c130f, type: 2}
-    - target: {fileID: 6395141877757686771, guid: 21ce78c1a7934cb42aaee71dc68be639, type: 3}
-      propertyPath: mediumAttack.name
-      value: Hit
-      objectReference: {fileID: 0}
-    - target: {fileID: 6395141877757686771, guid: 21ce78c1a7934cb42aaee71dc68be639, type: 3}
-      propertyPath: heavyAttack.active
-      value: 4
-      objectReference: {fileID: 0}
-    - target: {fileID: 6395141877757686771, guid: 21ce78c1a7934cb42aaee71dc68be639, type: 3}
-      propertyPath: heavyAttack.damage
-      value: 35
-      objectReference: {fileID: 0}
-    - target: {fileID: 6395141877757686771, guid: 21ce78c1a7934cb42aaee71dc68be639, type: 3}
-      propertyPath: lightAttack.active
-      value: 0.5
-      objectReference: {fileID: 0}
-    - target: {fileID: 6395141877757686771, guid: 21ce78c1a7934cb42aaee71dc68be639, type: 3}
-      propertyPath: lightAttack.damage
-      value: 10
-      objectReference: {fileID: 0}
-    - target: {fileID: 6395141877757686771, guid: 21ce78c1a7934cb42aaee71dc68be639, type: 3}
-      propertyPath: groundCheckOffset.y
-      value: 1
-      objectReference: {fileID: 0}
-    - target: {fileID: 6395141877757686771, guid: 21ce78c1a7934cb42aaee71dc68be639, type: 3}
-      propertyPath: heavyAttack.hitstun
-      value: 3
-      objectReference: {fileID: 0}
-    - target: {fileID: 6395141877757686771, guid: 21ce78c1a7934cb42aaee71dc68be639, type: 3}
-      propertyPath: heavyAttack.startup
-      value: 2
-      objectReference: {fileID: 0}
-    - target: {fileID: 6395141877757686771, guid: 21ce78c1a7934cb42aaee71dc68be639, type: 3}
-      propertyPath: lightAttack.hitstun
-      value: 1
-      objectReference: {fileID: 0}
-    - target: {fileID: 6395141877757686771, guid: 21ce78c1a7934cb42aaee71dc68be639, type: 3}
-      propertyPath: lightAttack.startup
-      value: 1
-      objectReference: {fileID: 0}
-    - target: {fileID: 6395141877757686771, guid: 21ce78c1a7934cb42aaee71dc68be639, type: 3}
-      propertyPath: mediumAttack.active
-      value: 1
-      objectReference: {fileID: 0}
-    - target: {fileID: 6395141877757686771, guid: 21ce78c1a7934cb42aaee71dc68be639, type: 3}
-      propertyPath: mediumAttack.damage
-      value: 20
-      objectReference: {fileID: 0}
-    - target: {fileID: 6395141877757686771, guid: 21ce78c1a7934cb42aaee71dc68be639, type: 3}
-      propertyPath: healthBarColorFull.b
-      value: 0.087086126
-      objectReference: {fileID: 0}
-    - target: {fileID: 6395141877757686771, guid: 21ce78c1a7934cb42aaee71dc68be639, type: 3}
-      propertyPath: healthBarColorFull.g
-      value: 0.087086126
-      objectReference: {fileID: 0}
-    - target: {fileID: 6395141877757686771, guid: 21ce78c1a7934cb42aaee71dc68be639, type: 3}
-      propertyPath: healthBarColorFull.r
-      value: 0.9716981
-      objectReference: {fileID: 0}
-    - target: {fileID: 6395141877757686771, guid: 21ce78c1a7934cb42aaee71dc68be639, type: 3}
-      propertyPath: heavyAttack.recovery
-      value: 2
-      objectReference: {fileID: 0}
-    - target: {fileID: 6395141877757686771, guid: 21ce78c1a7934cb42aaee71dc68be639, type: 3}
-      propertyPath: lightAttack.recovery
-      value: 1
-      objectReference: {fileID: 0}
-    - target: {fileID: 6395141877757686771, guid: 21ce78c1a7934cb42aaee71dc68be639, type: 3}
-      propertyPath: mediumAttack.hitstun
-      value: 1
-      objectReference: {fileID: 0}
-    - target: {fileID: 6395141877757686771, guid: 21ce78c1a7934cb42aaee71dc68be639, type: 3}
-      propertyPath: mediumAttack.startup
-      value: 1
-      objectReference: {fileID: 0}
-    - target: {fileID: 6395141877757686771, guid: 21ce78c1a7934cb42aaee71dc68be639, type: 3}
-      propertyPath: healthBarColorEmpty.b
-      value: 1
-      objectReference: {fileID: 0}
-    - target: {fileID: 6395141877757686771, guid: 21ce78c1a7934cb42aaee71dc68be639, type: 3}
-      propertyPath: healthBarColorEmpty.g
-      value: 1
-      objectReference: {fileID: 0}
-    - target: {fileID: 6395141877757686771, guid: 21ce78c1a7934cb42aaee71dc68be639, type: 3}
-      propertyPath: healthBarColorEmpty.r
-      value: 1
-      objectReference: {fileID: 0}
-    - target: {fileID: 6395141877757686771, guid: 21ce78c1a7934cb42aaee71dc68be639, type: 3}
-      propertyPath: mediumAttack.recovery
-      value: 1
-      objectReference: {fileID: 0}
-    - target: {fileID: 6395141877757686771, guid: 21ce78c1a7934cb42aaee71dc68be639, type: 3}
-      propertyPath: heavyAttack.knockback.x
-      value: 1
-      objectReference: {fileID: 0}
-    - target: {fileID: 6395141877757686771, guid: 21ce78c1a7934cb42aaee71dc68be639, type: 3}
-      propertyPath: heavyAttack.knockback.y
-      value: 1
-      objectReference: {fileID: 0}
-    - target: {fileID: 6395141877757686771, guid: 21ce78c1a7934cb42aaee71dc68be639, type: 3}
-      propertyPath: heavyAttack.hitboxSize.x
-      value: 1
-      objectReference: {fileID: 0}
-    - target: {fileID: 6395141877757686771, guid: 21ce78c1a7934cb42aaee71dc68be639, type: 3}
-      propertyPath: heavyAttack.hitboxSize.y
-      value: 1
-      objectReference: {fileID: 0}
-    - target: {fileID: 6395141877757686771, guid: 21ce78c1a7934cb42aaee71dc68be639, type: 3}
-      propertyPath: lightAttack.hitboxSize.x
-      value: 1
-      objectReference: {fileID: 0}
-    - target: {fileID: 6395141877757686771, guid: 21ce78c1a7934cb42aaee71dc68be639, type: 3}
-      propertyPath: lightAttack.hitboxSize.y
-      value: 1
-      objectReference: {fileID: 0}
-    - target: {fileID: 6395141877757686771, guid: 21ce78c1a7934cb42aaee71dc68be639, type: 3}
-      propertyPath: mediumAttack.hitboxSize.x
-      value: 1
-      objectReference: {fileID: 0}
-    - target: {fileID: 6395141877757686771, guid: 21ce78c1a7934cb42aaee71dc68be639, type: 3}
-      propertyPath: mediumAttack.hitboxSize.y
-      value: 1
-      objectReference: {fileID: 0}
-    - target: {fileID: 7370474427804421467, guid: 21ce78c1a7934cb42aaee71dc68be639, type: 3}
-      propertyPath: m_Name
-      value: JoshuaCasin_Fighter 1
->>>>>>> 10822651
       objectReference: {fileID: 0}
     m_RemovedComponents: []
     m_RemovedGameObjects: []
     m_AddedGameObjects: []
     m_AddedComponents: []
-<<<<<<< HEAD
   m_SourcePrefab: {fileID: 100100000, guid: 617716e5e0e9eb348a1fac8343d2f907, type: 3}
-=======
-  m_SourcePrefab: {fileID: 100100000, guid: 21ce78c1a7934cb42aaee71dc68be639, type: 3}
->>>>>>> 10822651
 --- !u!1660057539 &9223372036854775807
 SceneRoots:
   m_ObjectHideFlags: 0
@@ -905,10 +651,6 @@
   - {fileID: 1553924234}
   - {fileID: 688311732}
   - {fileID: 614209559}
-<<<<<<< HEAD
   - {fileID: 397585456}
   - {fileID: 1552725083}
-  - {fileID: 1609331612}
-=======
-  - {fileID: 1811562396}
->>>>>>> 10822651
+  - {fileID: 1609331612}
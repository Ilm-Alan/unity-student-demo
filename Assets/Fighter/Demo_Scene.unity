--- conflicted
+++ resolved
@@ -469,6 +469,8 @@
   m_RayTracingAccelStructBuildFlagsOverride: 0
   m_RayTracingAccelStructBuildFlags: 1
   m_SmallMeshCulling: 1
+  m_ForceMeshLod: -1
+  m_MeshLodSelectionBias: 0
   m_RenderingLayerMask: 1
   m_RendererPriority: 0
   m_Materials:
@@ -490,6 +492,7 @@
   m_AutoUVMaxDistance: 0.5
   m_AutoUVMaxAngle: 89
   m_LightmapParameters: {fileID: 0}
+  m_GlobalIlluminationMeshLod: 0
   m_SortingLayerID: 0
   m_SortingLayer: 0
   m_SortingOrder: 20
@@ -713,6 +716,8 @@
   m_RayTracingAccelStructBuildFlagsOverride: 0
   m_RayTracingAccelStructBuildFlags: 1
   m_SmallMeshCulling: 1
+  m_ForceMeshLod: -1
+  m_MeshLodSelectionBias: 0
   m_RenderingLayerMask: 1
   m_RendererPriority: 0
   m_Materials:
@@ -734,6 +739,7 @@
   m_AutoUVMaxDistance: 0.5
   m_AutoUVMaxAngle: 89
   m_LightmapParameters: {fileID: 0}
+  m_GlobalIlluminationMeshLod: 0
   m_SortingLayerID: 0
   m_SortingLayer: 0
   m_SortingOrder: 0
@@ -810,241 +816,6 @@
   m_PrefabInstance: {fileID: 0}
   m_PrefabAsset: {fileID: 0}
   m_GameObject: {fileID: 728776429}
-  m_Enabled: 1
-  m_CastShadows: 0
-  m_ReceiveShadows: 0
-  m_DynamicOccludee: 1
-  m_StaticShadowCaster: 0
-  m_MotionVectors: 1
-  m_LightProbeUsage: 1
-  m_ReflectionProbeUsage: 1
-  m_RayTracingMode: 0
-  m_RayTraceProcedural: 0
-  m_RayTracingAccelStructBuildFlagsOverride: 0
-  m_RayTracingAccelStructBuildFlags: 1
-  m_SmallMeshCulling: 1
-  m_RenderingLayerMask: 1
-  m_RendererPriority: 0
-  m_Materials:
-  - {fileID: 2100000, guid: 9dfc825aed78fcd4ba02077103263b40, type: 2}
-  m_StaticBatchInfo:
-    firstSubMesh: 0
-    subMeshCount: 0
-  m_StaticBatchRoot: {fileID: 0}
-  m_ProbeAnchor: {fileID: 0}
-  m_LightProbeVolumeOverride: {fileID: 0}
-  m_ScaleInLightmap: 1
-  m_ReceiveGI: 1
-  m_PreserveUVs: 0
-  m_IgnoreNormalsForChartDetection: 0
-  m_ImportantGI: 0
-  m_StitchLightmapSeams: 1
-  m_SelectedEditorRenderState: 0
-  m_MinimumChartSize: 4
-  m_AutoUVMaxDistance: 0.5
-  m_AutoUVMaxAngle: 89
-  m_LightmapParameters: {fileID: 0}
-  m_SortingLayerID: 0
-  m_SortingLayer: 0
-  m_SortingOrder: 0
-  m_Sprite: {fileID: 1962558420, guid: 6eb380dca2091ca45bcadca623c3fa3d, type: 3}
-  m_Color: {r: 1, g: 1, b: 1, a: 1}
-  m_FlipX: 0
-  m_FlipY: 0
-  m_DrawMode: 0
-  m_Size: {x: 1.96, y: 2.28}
-  m_AdaptiveModeThreshold: 0.5
-  m_SpriteTileMode: 0
-  m_WasSpriteAssigned: 1
-  m_MaskInteraction: 0
-  m_SpriteSortPoint: 0
---- !u!4 &728776432
-Transform:
-  m_ObjectHideFlags: 0
-  m_CorrespondingSourceObject: {fileID: 0}
-  m_PrefabInstance: {fileID: 0}
-  m_PrefabAsset: {fileID: 0}
-  m_GameObject: {fileID: 728776429}
-  serializedVersion: 2
-  m_LocalRotation: {x: 0, y: 0, z: 0, w: 1}
-  m_LocalPosition: {x: 0, y: 0, z: 0}
-  m_LocalScale: {x: 1, y: 1, z: 1}
-  m_ConstrainProportionsScale: 0
-  m_Children: []
-  m_Father: {fileID: 0}
-  m_LocalEulerAnglesHint: {x: 0, y: 0, z: 0}
---- !u!1001 &1002125964
-PrefabInstance:
-  m_ObjectHideFlags: 0
-  serializedVersion: 2
-  m_Modification:
-    serializedVersion: 3
-    m_TransformParent: {fileID: 0}
-    m_Modifications:
-    - target: {fileID: 652066773530269673, guid: 8293f07d4c0ca1048956744e30affe4a, type: 3}
-      propertyPath: m_Size.x
-      value: 1.2285714
-      objectReference: {fileID: 0}
-    - target: {fileID: 652066773530269673, guid: 8293f07d4c0ca1048956744e30affe4a, type: 3}
-      propertyPath: m_Size.y
-      value: 1.8285714
-      objectReference: {fileID: 0}
-    - target: {fileID: 652066773530269673, guid: 8293f07d4c0ca1048956744e30affe4a, type: 3}
-      propertyPath: m_Sprite
-      value: 
-      objectReference: {fileID: 325054144, guid: 5489af800944533498fa9af97d2041ba, type: 3}
-    - target: {fileID: 652066773530269673, guid: 8293f07d4c0ca1048956744e30affe4a, type: 3}
-      propertyPath: m_WasSpriteAssigned
-      value: 1
-      objectReference: {fileID: 0}
-    - target: {fileID: 1534706654343400002, guid: 8293f07d4c0ca1048956744e30affe4a, type: 3}
-      propertyPath: m_LocalPosition.x
-      value: 4.93
-      objectReference: {fileID: 0}
-    - target: {fileID: 1534706654343400002, guid: 8293f07d4c0ca1048956744e30affe4a, type: 3}
-      propertyPath: m_LocalPosition.y
-      value: -2.42
-      objectReference: {fileID: 0}
-    - target: {fileID: 1534706654343400002, guid: 8293f07d4c0ca1048956744e30affe4a, type: 3}
-      propertyPath: m_LocalPosition.z
-      value: 2.43
-      objectReference: {fileID: 0}
-    - target: {fileID: 1534706654343400002, guid: 8293f07d4c0ca1048956744e30affe4a, type: 3}
-      propertyPath: m_LocalRotation.w
-      value: 1
-      objectReference: {fileID: 0}
-    - target: {fileID: 1534706654343400002, guid: 8293f07d4c0ca1048956744e30affe4a, type: 3}
-      propertyPath: m_LocalRotation.x
-      value: 0
-      objectReference: {fileID: 0}
-    - target: {fileID: 1534706654343400002, guid: 8293f07d4c0ca1048956744e30affe4a, type: 3}
-      propertyPath: m_LocalRotation.y
-      value: 0
-      objectReference: {fileID: 0}
-    - target: {fileID: 1534706654343400002, guid: 8293f07d4c0ca1048956744e30affe4a, type: 3}
-      propertyPath: m_LocalRotation.z
-      value: 0
-      objectReference: {fileID: 0}
-    - target: {fileID: 1534706654343400002, guid: 8293f07d4c0ca1048956744e30affe4a, type: 3}
-      propertyPath: m_LocalEulerAnglesHint.x
-      value: 0
-      objectReference: {fileID: 0}
-    - target: {fileID: 1534706654343400002, guid: 8293f07d4c0ca1048956744e30affe4a, type: 3}
-      propertyPath: m_LocalEulerAnglesHint.y
-      value: 0
-      objectReference: {fileID: 0}
-    - target: {fileID: 1534706654343400002, guid: 8293f07d4c0ca1048956744e30affe4a, type: 3}
-      propertyPath: m_LocalEulerAnglesHint.z
-      value: 0
-      objectReference: {fileID: 0}
-    - target: {fileID: 6395141877757686771, guid: 8293f07d4c0ca1048956744e30affe4a, type: 3}
-      propertyPath: animKO
-      value: 
-      objectReference: {fileID: 7400000, guid: 81d7a148ca6d17b43ab7f286ace80f50, type: 2}
-    - target: {fileID: 6395141877757686771, guid: 8293f07d4c0ca1048956744e30affe4a, type: 3}
-      propertyPath: keyDash
-      value: 101
-      objectReference: {fileID: 0}
-    - target: {fileID: 6395141877757686771, guid: 8293f07d4c0ca1048956744e30affe4a, type: 3}
-      propertyPath: keyJump
-      value: 32
-      objectReference: {fileID: 0}
-    - target: {fileID: 6395141877757686771, guid: 8293f07d4c0ca1048956744e30affe4a, type: 3}
-      propertyPath: keyLeft
-      value: 97
-      objectReference: {fileID: 0}
-    - target: {fileID: 6395141877757686771, guid: 8293f07d4c0ca1048956744e30affe4a, type: 3}
-      propertyPath: animDash
-      value: 
-      objectReference: {fileID: 7400000, guid: 8e7a090dce81fa640ae8b082ec97e576, type: 2}
-    - target: {fileID: 6395141877757686771, guid: 8293f07d4c0ca1048956744e30affe4a, type: 3}
-      propertyPath: animFall
-      value: 
-      objectReference: {fileID: 7400000, guid: e0ce783e35f60cf46bffd0a9a747eae6, type: 2}
-    - target: {fileID: 6395141877757686771, guid: 8293f07d4c0ca1048956744e30affe4a, type: 3}
-      propertyPath: animIdle
-      value: 
-      objectReference: {fileID: 7400000, guid: 27e7f63f1cf4de145b60763be97fa80f, type: 2}
-    - target: {fileID: 6395141877757686771, guid: 8293f07d4c0ca1048956744e30affe4a, type: 3}
-      propertyPath: animJump
-      value: 
-      objectReference: {fileID: 7400000, guid: f56e555198e904941aa221bc87a99001, type: 2}
-    - target: {fileID: 6395141877757686771, guid: 8293f07d4c0ca1048956744e30affe4a, type: 3}
-      propertyPath: animWalk
-      value: 
-      objectReference: {fileID: 7400000, guid: 37f4eb57870c3bc47b60a2a0046a6c14, type: 2}
-    - target: {fileID: 6395141877757686771, guid: 8293f07d4c0ca1048956744e30affe4a, type: 3}
-      propertyPath: keyRight
-      value: 100
-      objectReference: {fileID: 0}
-    - target: {fileID: 6395141877757686771, guid: 8293f07d4c0ca1048956744e30affe4a, type: 3}
-      propertyPath: moveSpeed
-      value: 7
-      objectReference: {fileID: 0}
-    - target: {fileID: 6395141877757686771, guid: 8293f07d4c0ca1048956744e30affe4a, type: 3}
-      propertyPath: jumpHeight
-      value: 7
-      objectReference: {fileID: 0}
-    - target: {fileID: 6395141877757686771, guid: 8293f07d4c0ca1048956744e30affe4a, type: 3}
-      propertyPath: animHitstun
-      value: 
-      objectReference: {fileID: 7400000, guid: b34d6b20c781deb4990b4d51b8539377, type: 2}
-    - target: {fileID: 7370474427804421467, guid: 8293f07d4c0ca1048956744e30affe4a, type: 3}
-      propertyPath: m_Name
-      value: steven demo fighter
-      objectReference: {fileID: 0}
-    m_RemovedComponents: []
-    m_RemovedGameObjects: []
-    m_AddedGameObjects: []
-    m_AddedComponents: []
-  m_SourcePrefab: {fileID: 100100000, guid: 8293f07d4c0ca1048956744e30affe4a, type: 3}
---- !u!1 &1169340669
-GameObject:
-  m_ObjectHideFlags: 0
-  m_CorrespondingSourceObject: {fileID: 0}
-  m_PrefabInstance: {fileID: 0}
-  m_PrefabAsset: {fileID: 0}
-  serializedVersion: 6
-  m_Component:
-  - component: {fileID: 1169340672}
-  - component: {fileID: 1169340671}
-  - component: {fileID: 1169340670}
-  m_Layer: 0
-  m_Name: Idle_0
-  m_TagString: Untagged
-  m_Icon: {fileID: 0}
-  m_NavMeshLayer: 0
-  m_StaticEditorFlags: 0
-  m_IsActive: 1
---- !u!95 &1169340670
-Animator:
-  serializedVersion: 7
-  m_ObjectHideFlags: 0
-  m_CorrespondingSourceObject: {fileID: 0}
-  m_PrefabInstance: {fileID: 0}
-  m_PrefabAsset: {fileID: 0}
-  m_GameObject: {fileID: 1169340669}
-  m_Enabled: 1
-  m_Avatar: {fileID: 0}
-  m_Controller: {fileID: 9100000, guid: ffc738848e673f54c9ec5c4d6b1cc992, type: 2}
-  m_CullingMode: 0
-  m_UpdateMode: 0
-  m_ApplyRootMotion: 0
-  m_LinearVelocityBlending: 0
-  m_StabilizeFeet: 0
-  m_AnimatePhysics: 0
-  m_WarningMessage: 
-  m_HasTransformHierarchy: 1
-  m_AllowConstantClipSamplingOptimization: 1
-  m_KeepAnimatorStateOnDisable: 0
-  m_WriteDefaultValuesOnDisable: 0
---- !u!212 &1169340671
-SpriteRenderer:
-  m_ObjectHideFlags: 0
-  m_CorrespondingSourceObject: {fileID: 0}
-  m_PrefabInstance: {fileID: 0}
-  m_PrefabAsset: {fileID: 0}
-  m_GameObject: {fileID: 1169340669}
   m_Enabled: 1
   m_CastShadows: 0
   m_ReceiveShadows: 0
@@ -1085,24 +856,24 @@
   m_SortingLayerID: 0
   m_SortingLayer: 0
   m_SortingOrder: 0
-  m_Sprite: {fileID: 325054144, guid: 5489af800944533498fa9af97d2041ba, type: 3}
+  m_Sprite: {fileID: 1962558420, guid: 6eb380dca2091ca45bcadca623c3fa3d, type: 3}
   m_Color: {r: 1, g: 1, b: 1, a: 1}
   m_FlipX: 0
   m_FlipY: 0
   m_DrawMode: 0
-  m_Size: {x: 1.72, y: 2.56}
+  m_Size: {x: 1.96, y: 2.28}
   m_AdaptiveModeThreshold: 0.5
   m_SpriteTileMode: 0
   m_WasSpriteAssigned: 1
   m_MaskInteraction: 0
   m_SpriteSortPoint: 0
---- !u!4 &1169340672
+--- !u!4 &728776432
 Transform:
   m_ObjectHideFlags: 0
   m_CorrespondingSourceObject: {fileID: 0}
   m_PrefabInstance: {fileID: 0}
   m_PrefabAsset: {fileID: 0}
-  m_GameObject: {fileID: 1169340669}
+  m_GameObject: {fileID: 728776429}
   serializedVersion: 2
   m_LocalRotation: {x: 0, y: 0, z: 0, w: 1}
   m_LocalPosition: {x: 0, y: 0, z: 0}
@@ -1111,7 +882,132 @@
   m_Children: []
   m_Father: {fileID: 0}
   m_LocalEulerAnglesHint: {x: 0, y: 0, z: 0}
---- !u!1 &1458210450
+--- !u!1001 &1002125964
+PrefabInstance:
+  m_ObjectHideFlags: 0
+  serializedVersion: 2
+  m_Modification:
+    serializedVersion: 3
+    m_TransformParent: {fileID: 0}
+    m_Modifications:
+    - target: {fileID: 652066773530269673, guid: 8293f07d4c0ca1048956744e30affe4a, type: 3}
+      propertyPath: m_Size.x
+      value: 1.2285714
+      objectReference: {fileID: 0}
+    - target: {fileID: 652066773530269673, guid: 8293f07d4c0ca1048956744e30affe4a, type: 3}
+      propertyPath: m_Size.y
+      value: 1.8285714
+      objectReference: {fileID: 0}
+    - target: {fileID: 652066773530269673, guid: 8293f07d4c0ca1048956744e30affe4a, type: 3}
+      propertyPath: m_Sprite
+      value: 
+      objectReference: {fileID: 325054144, guid: 5489af800944533498fa9af97d2041ba, type: 3}
+    - target: {fileID: 652066773530269673, guid: 8293f07d4c0ca1048956744e30affe4a, type: 3}
+      propertyPath: m_WasSpriteAssigned
+      value: 1
+      objectReference: {fileID: 0}
+    - target: {fileID: 1534706654343400002, guid: 8293f07d4c0ca1048956744e30affe4a, type: 3}
+      propertyPath: m_LocalPosition.x
+      value: 4.93
+      objectReference: {fileID: 0}
+    - target: {fileID: 1534706654343400002, guid: 8293f07d4c0ca1048956744e30affe4a, type: 3}
+      propertyPath: m_LocalPosition.y
+      value: -2.42
+      objectReference: {fileID: 0}
+    - target: {fileID: 1534706654343400002, guid: 8293f07d4c0ca1048956744e30affe4a, type: 3}
+      propertyPath: m_LocalPosition.z
+      value: 2.43
+      objectReference: {fileID: 0}
+    - target: {fileID: 1534706654343400002, guid: 8293f07d4c0ca1048956744e30affe4a, type: 3}
+      propertyPath: m_LocalRotation.w
+      value: 1
+      objectReference: {fileID: 0}
+    - target: {fileID: 1534706654343400002, guid: 8293f07d4c0ca1048956744e30affe4a, type: 3}
+      propertyPath: m_LocalRotation.x
+      value: 0
+      objectReference: {fileID: 0}
+    - target: {fileID: 1534706654343400002, guid: 8293f07d4c0ca1048956744e30affe4a, type: 3}
+      propertyPath: m_LocalRotation.y
+      value: 0
+      objectReference: {fileID: 0}
+    - target: {fileID: 1534706654343400002, guid: 8293f07d4c0ca1048956744e30affe4a, type: 3}
+      propertyPath: m_LocalRotation.z
+      value: 0
+      objectReference: {fileID: 0}
+    - target: {fileID: 1534706654343400002, guid: 8293f07d4c0ca1048956744e30affe4a, type: 3}
+      propertyPath: m_LocalEulerAnglesHint.x
+      value: 0
+      objectReference: {fileID: 0}
+    - target: {fileID: 1534706654343400002, guid: 8293f07d4c0ca1048956744e30affe4a, type: 3}
+      propertyPath: m_LocalEulerAnglesHint.y
+      value: 0
+      objectReference: {fileID: 0}
+    - target: {fileID: 1534706654343400002, guid: 8293f07d4c0ca1048956744e30affe4a, type: 3}
+      propertyPath: m_LocalEulerAnglesHint.z
+      value: 0
+      objectReference: {fileID: 0}
+    - target: {fileID: 6395141877757686771, guid: 8293f07d4c0ca1048956744e30affe4a, type: 3}
+      propertyPath: animKO
+      value: 
+      objectReference: {fileID: 7400000, guid: 81d7a148ca6d17b43ab7f286ace80f50, type: 2}
+    - target: {fileID: 6395141877757686771, guid: 8293f07d4c0ca1048956744e30affe4a, type: 3}
+      propertyPath: keyDash
+      value: 101
+      objectReference: {fileID: 0}
+    - target: {fileID: 6395141877757686771, guid: 8293f07d4c0ca1048956744e30affe4a, type: 3}
+      propertyPath: keyJump
+      value: 32
+      objectReference: {fileID: 0}
+    - target: {fileID: 6395141877757686771, guid: 8293f07d4c0ca1048956744e30affe4a, type: 3}
+      propertyPath: keyLeft
+      value: 97
+      objectReference: {fileID: 0}
+    - target: {fileID: 6395141877757686771, guid: 8293f07d4c0ca1048956744e30affe4a, type: 3}
+      propertyPath: animDash
+      value: 
+      objectReference: {fileID: 7400000, guid: 8e7a090dce81fa640ae8b082ec97e576, type: 2}
+    - target: {fileID: 6395141877757686771, guid: 8293f07d4c0ca1048956744e30affe4a, type: 3}
+      propertyPath: animFall
+      value: 
+      objectReference: {fileID: 7400000, guid: e0ce783e35f60cf46bffd0a9a747eae6, type: 2}
+    - target: {fileID: 6395141877757686771, guid: 8293f07d4c0ca1048956744e30affe4a, type: 3}
+      propertyPath: animIdle
+      value: 
+      objectReference: {fileID: 7400000, guid: 27e7f63f1cf4de145b60763be97fa80f, type: 2}
+    - target: {fileID: 6395141877757686771, guid: 8293f07d4c0ca1048956744e30affe4a, type: 3}
+      propertyPath: animJump
+      value: 
+      objectReference: {fileID: 7400000, guid: f56e555198e904941aa221bc87a99001, type: 2}
+    - target: {fileID: 6395141877757686771, guid: 8293f07d4c0ca1048956744e30affe4a, type: 3}
+      propertyPath: animWalk
+      value: 
+      objectReference: {fileID: 7400000, guid: 37f4eb57870c3bc47b60a2a0046a6c14, type: 2}
+    - target: {fileID: 6395141877757686771, guid: 8293f07d4c0ca1048956744e30affe4a, type: 3}
+      propertyPath: keyRight
+      value: 100
+      objectReference: {fileID: 0}
+    - target: {fileID: 6395141877757686771, guid: 8293f07d4c0ca1048956744e30affe4a, type: 3}
+      propertyPath: moveSpeed
+      value: 7
+      objectReference: {fileID: 0}
+    - target: {fileID: 6395141877757686771, guid: 8293f07d4c0ca1048956744e30affe4a, type: 3}
+      propertyPath: jumpHeight
+      value: 7
+      objectReference: {fileID: 0}
+    - target: {fileID: 6395141877757686771, guid: 8293f07d4c0ca1048956744e30affe4a, type: 3}
+      propertyPath: animHitstun
+      value: 
+      objectReference: {fileID: 7400000, guid: b34d6b20c781deb4990b4d51b8539377, type: 2}
+    - target: {fileID: 7370474427804421467, guid: 8293f07d4c0ca1048956744e30affe4a, type: 3}
+      propertyPath: m_Name
+      value: steven demo fighter
+      objectReference: {fileID: 0}
+    m_RemovedComponents: []
+    m_RemovedGameObjects: []
+    m_AddedGameObjects: []
+    m_AddedComponents: []
+  m_SourcePrefab: {fileID: 100100000, guid: 8293f07d4c0ca1048956744e30affe4a, type: 3}
+--- !u!1 &1169340669
 GameObject:
   m_ObjectHideFlags: 0
   m_CorrespondingSourceObject: {fileID: 0}
@@ -1119,27 +1015,27 @@
   m_PrefabAsset: {fileID: 0}
   serializedVersion: 6
   m_Component:
-  - component: {fileID: 1458210453}
-  - component: {fileID: 1458210452}
-  - component: {fileID: 1458210451}
+  - component: {fileID: 1169340672}
+  - component: {fileID: 1169340671}
+  - component: {fileID: 1169340670}
   m_Layer: 0
-  m_Name: Run_0
+  m_Name: Idle_0
   m_TagString: Untagged
   m_Icon: {fileID: 0}
   m_NavMeshLayer: 0
   m_StaticEditorFlags: 0
   m_IsActive: 1
---- !u!95 &1458210451
+--- !u!95 &1169340670
 Animator:
   serializedVersion: 7
   m_ObjectHideFlags: 0
   m_CorrespondingSourceObject: {fileID: 0}
   m_PrefabInstance: {fileID: 0}
   m_PrefabAsset: {fileID: 0}
-  m_GameObject: {fileID: 1458210450}
+  m_GameObject: {fileID: 1169340669}
   m_Enabled: 1
   m_Avatar: {fileID: 0}
-  m_Controller: {fileID: 9100000, guid: 3206a039da2cad145a82ecbcdd4171c0, type: 2}
+  m_Controller: {fileID: 9100000, guid: ffc738848e673f54c9ec5c4d6b1cc992, type: 2}
   m_CullingMode: 0
   m_UpdateMode: 0
   m_ApplyRootMotion: 0
@@ -1151,13 +1047,13 @@
   m_AllowConstantClipSamplingOptimization: 1
   m_KeepAnimatorStateOnDisable: 0
   m_WriteDefaultValuesOnDisable: 0
---- !u!212 &1458210452
+--- !u!212 &1169340671
 SpriteRenderer:
   m_ObjectHideFlags: 0
   m_CorrespondingSourceObject: {fileID: 0}
   m_PrefabInstance: {fileID: 0}
   m_PrefabAsset: {fileID: 0}
-  m_GameObject: {fileID: 1458210450}
+  m_GameObject: {fileID: 1169340669}
   m_Enabled: 1
   m_CastShadows: 0
   m_ReceiveShadows: 0
@@ -1171,8 +1067,6 @@
   m_RayTracingAccelStructBuildFlagsOverride: 0
   m_RayTracingAccelStructBuildFlags: 1
   m_SmallMeshCulling: 1
-  m_ForceMeshLod: -1
-  m_MeshLodSelectionBias: 0
   m_RenderingLayerMask: 1
   m_RendererPriority: 0
   m_Materials:
@@ -1194,28 +1088,27 @@
   m_AutoUVMaxDistance: 0.5
   m_AutoUVMaxAngle: 89
   m_LightmapParameters: {fileID: 0}
-  m_GlobalIlluminationMeshLod: 0
   m_SortingLayerID: 0
   m_SortingLayer: 0
   m_SortingOrder: 0
-  m_Sprite: {fileID: 72230719, guid: dd2f8d4b497080246b661d8495376ec5, type: 3}
+  m_Sprite: {fileID: 325054144, guid: 5489af800944533498fa9af97d2041ba, type: 3}
   m_Color: {r: 1, g: 1, b: 1, a: 1}
   m_FlipX: 0
   m_FlipY: 0
   m_DrawMode: 0
-  m_Size: {x: 1.92, y: 2.44}
+  m_Size: {x: 1.72, y: 2.56}
   m_AdaptiveModeThreshold: 0.5
   m_SpriteTileMode: 0
   m_WasSpriteAssigned: 1
   m_MaskInteraction: 0
   m_SpriteSortPoint: 0
---- !u!4 &1458210453
+--- !u!4 &1169340672
 Transform:
   m_ObjectHideFlags: 0
   m_CorrespondingSourceObject: {fileID: 0}
   m_PrefabInstance: {fileID: 0}
   m_PrefabAsset: {fileID: 0}
-  m_GameObject: {fileID: 1458210450}
+  m_GameObject: {fileID: 1169340669}
   serializedVersion: 2
   m_LocalRotation: {x: 0, y: 0, z: 0, w: 1}
   m_LocalPosition: {x: 0, y: 0, z: 0}
@@ -1224,7 +1117,7 @@
   m_Children: []
   m_Father: {fileID: 0}
   m_LocalEulerAnglesHint: {x: 0, y: 0, z: 0}
---- !u!1 &1519847646
+--- !u!1 &1458210450
 GameObject:
   m_ObjectHideFlags: 0
   m_CorrespondingSourceObject: {fileID: 0}
@@ -1232,27 +1125,27 @@
   m_PrefabAsset: {fileID: 0}
   serializedVersion: 6
   m_Component:
-  - component: {fileID: 1519847649}
-  - component: {fileID: 1519847648}
-  - component: {fileID: 1519847647}
+  - component: {fileID: 1458210453}
+  - component: {fileID: 1458210452}
+  - component: {fileID: 1458210451}
   m_Layer: 0
-  m_Name: Dead_0
+  m_Name: Run_0
   m_TagString: Untagged
   m_Icon: {fileID: 0}
   m_NavMeshLayer: 0
   m_StaticEditorFlags: 0
   m_IsActive: 1
---- !u!95 &1519847647
+--- !u!95 &1458210451
 Animator:
   serializedVersion: 7
   m_ObjectHideFlags: 0
   m_CorrespondingSourceObject: {fileID: 0}
   m_PrefabInstance: {fileID: 0}
   m_PrefabAsset: {fileID: 0}
-  m_GameObject: {fileID: 1519847646}
+  m_GameObject: {fileID: 1458210450}
   m_Enabled: 1
   m_Avatar: {fileID: 0}
-  m_Controller: {fileID: 9100000, guid: a214b6634caff064eb9384b959736757, type: 2}
+  m_Controller: {fileID: 9100000, guid: 3206a039da2cad145a82ecbcdd4171c0, type: 2}
   m_CullingMode: 0
   m_UpdateMode: 0
   m_ApplyRootMotion: 0
@@ -1264,13 +1157,13 @@
   m_AllowConstantClipSamplingOptimization: 1
   m_KeepAnimatorStateOnDisable: 0
   m_WriteDefaultValuesOnDisable: 0
---- !u!212 &1519847648
+--- !u!212 &1458210452
 SpriteRenderer:
   m_ObjectHideFlags: 0
   m_CorrespondingSourceObject: {fileID: 0}
   m_PrefabInstance: {fileID: 0}
   m_PrefabAsset: {fileID: 0}
-  m_GameObject: {fileID: 1519847646}
+  m_GameObject: {fileID: 1458210450}
   m_Enabled: 1
   m_CastShadows: 0
   m_ReceiveShadows: 0
@@ -1284,8 +1177,6 @@
   m_RayTracingAccelStructBuildFlagsOverride: 0
   m_RayTracingAccelStructBuildFlags: 1
   m_SmallMeshCulling: 1
-  m_ForceMeshLod: -1
-  m_MeshLodSelectionBias: 0
   m_RenderingLayerMask: 1
   m_RendererPriority: 0
   m_Materials:
@@ -1307,7 +1198,116 @@
   m_AutoUVMaxDistance: 0.5
   m_AutoUVMaxAngle: 89
   m_LightmapParameters: {fileID: 0}
-  m_GlobalIlluminationMeshLod: 0
+  m_SortingLayerID: 0
+  m_SortingLayer: 0
+  m_SortingOrder: 0
+  m_Sprite: {fileID: 72230719, guid: dd2f8d4b497080246b661d8495376ec5, type: 3}
+  m_Color: {r: 1, g: 1, b: 1, a: 1}
+  m_FlipX: 0
+  m_FlipY: 0
+  m_DrawMode: 0
+  m_Size: {x: 1.92, y: 2.44}
+  m_AdaptiveModeThreshold: 0.5
+  m_SpriteTileMode: 0
+  m_WasSpriteAssigned: 1
+  m_MaskInteraction: 0
+  m_SpriteSortPoint: 0
+--- !u!4 &1458210453
+Transform:
+  m_ObjectHideFlags: 0
+  m_CorrespondingSourceObject: {fileID: 0}
+  m_PrefabInstance: {fileID: 0}
+  m_PrefabAsset: {fileID: 0}
+  m_GameObject: {fileID: 1458210450}
+  serializedVersion: 2
+  m_LocalRotation: {x: 0, y: 0, z: 0, w: 1}
+  m_LocalPosition: {x: 0, y: 0, z: 0}
+  m_LocalScale: {x: 1, y: 1, z: 1}
+  m_ConstrainProportionsScale: 0
+  m_Children: []
+  m_Father: {fileID: 0}
+  m_LocalEulerAnglesHint: {x: 0, y: 0, z: 0}
+--- !u!1 &1519847646
+GameObject:
+  m_ObjectHideFlags: 0
+  m_CorrespondingSourceObject: {fileID: 0}
+  m_PrefabInstance: {fileID: 0}
+  m_PrefabAsset: {fileID: 0}
+  serializedVersion: 6
+  m_Component:
+  - component: {fileID: 1519847649}
+  - component: {fileID: 1519847648}
+  - component: {fileID: 1519847647}
+  m_Layer: 0
+  m_Name: Dead_0
+  m_TagString: Untagged
+  m_Icon: {fileID: 0}
+  m_NavMeshLayer: 0
+  m_StaticEditorFlags: 0
+  m_IsActive: 1
+--- !u!95 &1519847647
+Animator:
+  serializedVersion: 7
+  m_ObjectHideFlags: 0
+  m_CorrespondingSourceObject: {fileID: 0}
+  m_PrefabInstance: {fileID: 0}
+  m_PrefabAsset: {fileID: 0}
+  m_GameObject: {fileID: 1519847646}
+  m_Enabled: 1
+  m_Avatar: {fileID: 0}
+  m_Controller: {fileID: 9100000, guid: a214b6634caff064eb9384b959736757, type: 2}
+  m_CullingMode: 0
+  m_UpdateMode: 0
+  m_ApplyRootMotion: 0
+  m_LinearVelocityBlending: 0
+  m_StabilizeFeet: 0
+  m_AnimatePhysics: 0
+  m_WarningMessage: 
+  m_HasTransformHierarchy: 1
+  m_AllowConstantClipSamplingOptimization: 1
+  m_KeepAnimatorStateOnDisable: 0
+  m_WriteDefaultValuesOnDisable: 0
+--- !u!212 &1519847648
+SpriteRenderer:
+  m_ObjectHideFlags: 0
+  m_CorrespondingSourceObject: {fileID: 0}
+  m_PrefabInstance: {fileID: 0}
+  m_PrefabAsset: {fileID: 0}
+  m_GameObject: {fileID: 1519847646}
+  m_Enabled: 1
+  m_CastShadows: 0
+  m_ReceiveShadows: 0
+  m_DynamicOccludee: 1
+  m_StaticShadowCaster: 0
+  m_MotionVectors: 1
+  m_LightProbeUsage: 1
+  m_ReflectionProbeUsage: 1
+  m_RayTracingMode: 0
+  m_RayTraceProcedural: 0
+  m_RayTracingAccelStructBuildFlagsOverride: 0
+  m_RayTracingAccelStructBuildFlags: 1
+  m_SmallMeshCulling: 1
+  m_RenderingLayerMask: 1
+  m_RendererPriority: 0
+  m_Materials:
+  - {fileID: 2100000, guid: 9dfc825aed78fcd4ba02077103263b40, type: 2}
+  m_StaticBatchInfo:
+    firstSubMesh: 0
+    subMeshCount: 0
+  m_StaticBatchRoot: {fileID: 0}
+  m_ProbeAnchor: {fileID: 0}
+  m_LightProbeVolumeOverride: {fileID: 0}
+  m_ScaleInLightmap: 1
+  m_ReceiveGI: 1
+  m_PreserveUVs: 0
+  m_IgnoreNormalsForChartDetection: 0
+  m_ImportantGI: 0
+  m_StitchLightmapSeams: 1
+  m_SelectedEditorRenderState: 0
+  m_MinimumChartSize: 4
+  m_AutoUVMaxDistance: 0.5
+  m_AutoUVMaxAngle: 89
+  m_LightmapParameters: {fileID: 0}
   m_SortingLayerID: 0
   m_SortingLayer: 0
   m_SortingOrder: 0
@@ -1473,69 +1473,7 @@
     m_MipBias: 0
     m_VarianceClampScale: 0.9
     m_ContrastAdaptiveSharpening: 0
-<<<<<<< HEAD
 --- !u!1 &2090105295
-=======
-  m_Version: 2
---- !u!1001 &1609331612
-PrefabInstance:
-  m_ObjectHideFlags: 0
-  serializedVersion: 2
-  m_Modification:
-    serializedVersion: 3
-    m_TransformParent: {fileID: 0}
-    m_Modifications:
-    - target: {fileID: 1534706654343400002, guid: 617716e5e0e9eb348a1fac8343d2f907, type: 3}
-      propertyPath: m_LocalPosition.x
-      value: 8.688
-      objectReference: {fileID: 0}
-    - target: {fileID: 1534706654343400002, guid: 617716e5e0e9eb348a1fac8343d2f907, type: 3}
-      propertyPath: m_LocalPosition.y
-      value: 0
-      objectReference: {fileID: 0}
-    - target: {fileID: 1534706654343400002, guid: 617716e5e0e9eb348a1fac8343d2f907, type: 3}
-      propertyPath: m_LocalPosition.z
-      value: -4.31359
-      objectReference: {fileID: 0}
-    - target: {fileID: 1534706654343400002, guid: 617716e5e0e9eb348a1fac8343d2f907, type: 3}
-      propertyPath: m_LocalRotation.w
-      value: 1
-      objectReference: {fileID: 0}
-    - target: {fileID: 1534706654343400002, guid: 617716e5e0e9eb348a1fac8343d2f907, type: 3}
-      propertyPath: m_LocalRotation.x
-      value: 0
-      objectReference: {fileID: 0}
-    - target: {fileID: 1534706654343400002, guid: 617716e5e0e9eb348a1fac8343d2f907, type: 3}
-      propertyPath: m_LocalRotation.y
-      value: 0
-      objectReference: {fileID: 0}
-    - target: {fileID: 1534706654343400002, guid: 617716e5e0e9eb348a1fac8343d2f907, type: 3}
-      propertyPath: m_LocalRotation.z
-      value: 0
-      objectReference: {fileID: 0}
-    - target: {fileID: 1534706654343400002, guid: 617716e5e0e9eb348a1fac8343d2f907, type: 3}
-      propertyPath: m_LocalEulerAnglesHint.x
-      value: 0
-      objectReference: {fileID: 0}
-    - target: {fileID: 1534706654343400002, guid: 617716e5e0e9eb348a1fac8343d2f907, type: 3}
-      propertyPath: m_LocalEulerAnglesHint.y
-      value: 0
-      objectReference: {fileID: 0}
-    - target: {fileID: 1534706654343400002, guid: 617716e5e0e9eb348a1fac8343d2f907, type: 3}
-      propertyPath: m_LocalEulerAnglesHint.z
-      value: 0
-      objectReference: {fileID: 0}
-    - target: {fileID: 7370474427804421467, guid: 617716e5e0e9eb348a1fac8343d2f907, type: 3}
-      propertyPath: m_Name
-      value: Demo_Fighter (1)
-      objectReference: {fileID: 0}
-    m_RemovedComponents: []
-    m_RemovedGameObjects: []
-    m_AddedGameObjects: []
-    m_AddedComponents: []
-  m_SourcePrefab: {fileID: 100100000, guid: 617716e5e0e9eb348a1fac8343d2f907, type: 3}
---- !u!1 &1969753968
->>>>>>> 05956675
 GameObject:
   m_ObjectHideFlags: 0
   m_CorrespondingSourceObject: {fileID: 0}

--- conflicted
+++ resolved
@@ -194,145 +194,6 @@
   m_PrefabAsset: {fileID: 0}
   m_GameObject: {fileID: 174854840}
   m_CullTransparentMesh: 1
-<<<<<<< HEAD
---- !u!1 &328086875
-GameObject:
-  m_ObjectHideFlags: 0
-  m_CorrespondingSourceObject: {fileID: 0}
-  m_PrefabInstance: {fileID: 0}
-  m_PrefabAsset: {fileID: 0}
-  serializedVersion: 6
-  m_Component:
-  - component: {fileID: 328086876}
-  - component: {fileID: 328086878}
-  - component: {fileID: 328086877}
-  m_Layer: 5
-  m_Name: David_Healthtext
-  m_TagString: Untagged
-  m_Icon: {fileID: 0}
-  m_NavMeshLayer: 0
-  m_StaticEditorFlags: 0
-  m_IsActive: 1
---- !u!224 &328086876
-RectTransform:
-  m_ObjectHideFlags: 0
-  m_CorrespondingSourceObject: {fileID: 0}
-  m_PrefabInstance: {fileID: 0}
-  m_PrefabAsset: {fileID: 0}
-  m_GameObject: {fileID: 328086875}
-  m_LocalRotation: {x: 0, y: 0, z: 0, w: 1}
-  m_LocalPosition: {x: 0, y: 0, z: 0}
-  m_LocalScale: {x: 1, y: 1, z: 1}
-  m_ConstrainProportionsScale: 0
-  m_Children: []
-  m_Father: {fileID: 1423909018}
-  m_LocalEulerAnglesHint: {x: 0, y: 0, z: 0}
-  m_AnchorMin: {x: 0.5, y: 0.5}
-  m_AnchorMax: {x: 0.5, y: 0.5}
-  m_AnchoredPosition: {x: -421, y: 253}
-  m_SizeDelta: {x: 200, y: 50}
-  m_Pivot: {x: 0.5, y: 0.5}
---- !u!114 &328086877
-MonoBehaviour:
-  m_ObjectHideFlags: 0
-  m_CorrespondingSourceObject: {fileID: 0}
-  m_PrefabInstance: {fileID: 0}
-  m_PrefabAsset: {fileID: 0}
-  m_GameObject: {fileID: 328086875}
-  m_Enabled: 1
-  m_EditorHideFlags: 0
-  m_Script: {fileID: 11500000, guid: f4688fdb7df04437aeb418b961361dc5, type: 3}
-  m_Name: 
-  m_EditorClassIdentifier: 
-  m_Material: {fileID: 0}
-  m_Color: {r: 1, g: 1, b: 1, a: 1}
-  m_RaycastTarget: 1
-  m_RaycastPadding: {x: 0, y: 0, z: 0, w: 0}
-  m_Maskable: 1
-  m_OnCullStateChanged:
-    m_PersistentCalls:
-      m_Calls: []
-  m_text: test
-  m_isRightToLeft: 0
-  m_fontAsset: {fileID: 11400000, guid: 8f586378b4e144a9851e7b34d9b748ee, type: 2}
-  m_sharedMaterial: {fileID: 2100000, guid: 79459efec17a4d00a321bdcc27bbc385, type: 2}
-  m_fontSharedMaterials: []
-  m_fontMaterial: {fileID: 0}
-  m_fontMaterials: []
-  m_fontColor32:
-    serializedVersion: 2
-    rgba: 4294967295
-  m_fontColor: {r: 1, g: 1, b: 1, a: 1}
-  m_enableVertexGradient: 0
-  m_colorMode: 3
-  m_fontColorGradient:
-    topLeft: {r: 1, g: 1, b: 1, a: 1}
-    topRight: {r: 1, g: 1, b: 1, a: 1}
-    bottomLeft: {r: 1, g: 1, b: 1, a: 1}
-    bottomRight: {r: 1, g: 1, b: 1, a: 1}
-  m_fontColorGradientPreset: {fileID: 0}
-  m_spriteAsset: {fileID: 0}
-  m_tintAllSprites: 0
-  m_StyleSheet: {fileID: 0}
-  m_TextStyleHashCode: -1183493901
-  m_overrideHtmlColors: 0
-  m_faceColor:
-    serializedVersion: 2
-    rgba: 4294967295
-  m_fontSize: 36
-  m_fontSizeBase: 36
-  m_fontWeight: 400
-  m_enableAutoSizing: 0
-  m_fontSizeMin: 18
-  m_fontSizeMax: 72
-  m_fontStyle: 0
-  m_HorizontalAlignment: 1
-  m_VerticalAlignment: 256
-  m_textAlignment: 65535
-  m_characterSpacing: 0
-  m_wordSpacing: 0
-  m_lineSpacing: 0
-  m_lineSpacingMax: 0
-  m_paragraphSpacing: 0
-  m_charWidthMaxAdj: 0
-  m_TextWrappingMode: 1
-  m_wordWrappingRatios: 0.4
-  m_overflowMode: 0
-  m_linkedTextComponent: {fileID: 0}
-  parentLinkedComponent: {fileID: 0}
-  m_enableKerning: 0
-  m_ActiveFontFeatures: 6e72656b
-  m_enableExtraPadding: 0
-  checkPaddingRequired: 0
-  m_isRichText: 1
-  m_EmojiFallbackSupport: 1
-  m_parseCtrlCharacters: 1
-  m_isOrthographic: 1
-  m_isCullingEnabled: 0
-  m_horizontalMapping: 0
-  m_verticalMapping: 0
-  m_uvLineOffset: 0
-  m_geometrySortingOrder: 0
-  m_IsTextObjectScaleStatic: 0
-  m_VertexBufferAutoSizeReduction: 0
-  m_useMaxVisibleDescender: 1
-  m_pageToDisplay: 1
-  m_margin: {x: 0, y: 0, z: -9.316254, w: 0}
-  m_isUsingLegacyAnimationComponent: 0
-  m_isVolumetricText: 0
-  m_hasFontAssetChanged: 0
-  m_baseMaterial: {fileID: 0}
-  m_maskOffset: {x: 0, y: 0, z: 0, w: 0}
---- !u!222 &328086878
-CanvasRenderer:
-  m_ObjectHideFlags: 0
-  m_CorrespondingSourceObject: {fileID: 0}
-  m_PrefabInstance: {fileID: 0}
-  m_PrefabAsset: {fileID: 0}
-  m_GameObject: {fileID: 328086875}
-  m_CullTransparentMesh: 1
-=======
->>>>>>> 0093fe86
 --- !u!1 &614209557
 GameObject:
   m_ObjectHideFlags: 0
@@ -664,39 +525,6 @@
   m_Children: []
   m_Father: {fileID: 0}
   m_LocalEulerAnglesHint: {x: 0, y: 0, z: 0}
-<<<<<<< HEAD
---- !u!1 &854442439 stripped
-GameObject:
-  m_CorrespondingSourceObject: {fileID: 5468589996295641823, guid: eef34216d92c36145a20c7a457e15b3b, type: 3}
-  m_PrefabInstance: {fileID: 4997513630141215459}
-  m_PrefabAsset: {fileID: 0}
---- !u!114 &854442440 stripped
-MonoBehaviour:
-  m_CorrespondingSourceObject: {fileID: 248762234479053852, guid: eef34216d92c36145a20c7a457e15b3b, type: 3}
-  m_PrefabInstance: {fileID: 4997513630141215459}
-  m_PrefabAsset: {fileID: 0}
-  m_GameObject: {fileID: 854442439}
-  m_Enabled: 1
-  m_EditorHideFlags: 0
-  m_Script: {fileID: 11500000, guid: 521b01eee95fcd5468374cd9b2db015c, type: 3}
-  m_Name: 
-  m_EditorClassIdentifier: 
---- !u!114 &854442446
-MonoBehaviour:
-  m_ObjectHideFlags: 0
-  m_CorrespondingSourceObject: {fileID: 0}
-  m_PrefabInstance: {fileID: 0}
-  m_PrefabAsset: {fileID: 0}
-  m_GameObject: {fileID: 854442439}
-  m_Enabled: 1
-  m_EditorHideFlags: 0
-  m_Script: {fileID: 11500000, guid: e804b11b09561c3438000458f8cc4aaf, type: 3}
-  m_Name: 
-  m_EditorClassIdentifier: 
-  fightTrack: {fileID: 854442440}
-  healthBar: {fileID: 174854842}
-  healthText: {fileID: 328086877}
-=======
 --- !u!1001 &1068704771
 PrefabInstance:
   m_ObjectHideFlags: 0
@@ -754,7 +582,6 @@
     m_AddedGameObjects: []
     m_AddedComponents: []
   m_SourcePrefab: {fileID: 100100000, guid: 25e537f2bac04c74f978a51b4f0c7584, type: 3}
->>>>>>> 0093fe86
 --- !u!1 &1423909014
 GameObject:
   m_ObjectHideFlags: 0
@@ -850,10 +677,6 @@
   m_ConstrainProportionsScale: 0
   m_Children:
   - {fileID: 174854841}
-<<<<<<< HEAD
-  - {fileID: 328086876}
-=======
->>>>>>> 0093fe86
   m_Father: {fileID: 0}
   m_LocalEulerAnglesHint: {x: 0, y: 0, z: 0}
   m_AnchorMin: {x: 0, y: 0}
@@ -1077,9 +900,6 @@
   m_Children: []
   m_Father: {fileID: 0}
   m_LocalEulerAnglesHint: {x: 0, y: 0, z: 0}
-<<<<<<< HEAD
---- !u!1001 &4997513630141215459
-=======
 --- !u!114 &5055708138562748159 stripped
 MonoBehaviour:
   m_CorrespondingSourceObject: {fileID: 5288519702515537276, guid: 6ed4c9e338c3eae42afa6572beb02b5b, type: 3}
@@ -1092,7 +912,6 @@
   m_Name: 
   m_EditorClassIdentifier: 
 --- !u!1001 &5530939362000085088
->>>>>>> 0093fe86
 PrefabInstance:
   m_ObjectHideFlags: 0
   serializedVersion: 2
@@ -1100,85 +919,6 @@
     serializedVersion: 3
     m_TransformParent: {fileID: 0}
     m_Modifications:
-<<<<<<< HEAD
-    - target: {fileID: 248762234479053852, guid: eef34216d92c36145a20c7a457e15b3b, type: 3}
-      propertyPath: dashSpeed
-      value: 20
-      objectReference: {fileID: 0}
-    - target: {fileID: 248762234479053852, guid: eef34216d92c36145a20c7a457e15b3b, type: 3}
-      propertyPath: customHealthBar
-      value: 1
-      objectReference: {fileID: 0}
-    - target: {fileID: 248762234479053852, guid: eef34216d92c36145a20c7a457e15b3b, type: 3}
-      propertyPath: groundCheckRadius
-      value: 0.5
-      objectReference: {fileID: 0}
-    - target: {fileID: 248762234479053852, guid: eef34216d92c36145a20c7a457e15b3b, type: 3}
-      propertyPath: groundCheckOffset.x
-      value: -0.03
-      objectReference: {fileID: 0}
-    - target: {fileID: 248762234479053852, guid: eef34216d92c36145a20c7a457e15b3b, type: 3}
-      propertyPath: groundCheckOffset.y
-      value: -1.13
-      objectReference: {fileID: 0}
-    - target: {fileID: 248762234479053852, guid: eef34216d92c36145a20c7a457e15b3b, type: 3}
-      propertyPath: heavyAttack.startup
-      value: 6
-      objectReference: {fileID: 0}
-    - target: {fileID: 248762234479053852, guid: eef34216d92c36145a20c7a457e15b3b, type: 3}
-      propertyPath: heavyAttack.hitboxSize.x
-      value: 1.68
-      objectReference: {fileID: 0}
-    - target: {fileID: 248762234479053852, guid: eef34216d92c36145a20c7a457e15b3b, type: 3}
-      propertyPath: heavyAttack.hitboxSize.y
-      value: 2.74
-      objectReference: {fileID: 0}
-    - target: {fileID: 248762234479053852, guid: eef34216d92c36145a20c7a457e15b3b, type: 3}
-      propertyPath: lightAttack.hitboxSize.x
-      value: 0.91
-      objectReference: {fileID: 0}
-    - target: {fileID: 248762234479053852, guid: eef34216d92c36145a20c7a457e15b3b, type: 3}
-      propertyPath: lightAttack.hitboxSize.y
-      value: 1.09
-      objectReference: {fileID: 0}
-    - target: {fileID: 248762234479053852, guid: eef34216d92c36145a20c7a457e15b3b, type: 3}
-      propertyPath: mediumAttack.hitboxSize.x
-      value: 0.97
-      objectReference: {fileID: 0}
-    - target: {fileID: 248762234479053852, guid: eef34216d92c36145a20c7a457e15b3b, type: 3}
-      propertyPath: mediumAttack.hitboxSize.y
-      value: 2.67
-      objectReference: {fileID: 0}
-    - target: {fileID: 248762234479053852, guid: eef34216d92c36145a20c7a457e15b3b, type: 3}
-      propertyPath: heavyAttack.hitboxOffset.x
-      value: 1.8
-      objectReference: {fileID: 0}
-    - target: {fileID: 248762234479053852, guid: eef34216d92c36145a20c7a457e15b3b, type: 3}
-      propertyPath: heavyAttack.hitboxOffset.y
-      value: -0.03
-      objectReference: {fileID: 0}
-    - target: {fileID: 248762234479053852, guid: eef34216d92c36145a20c7a457e15b3b, type: 3}
-      propertyPath: lightAttack.hitboxOffset.x
-      value: 1.65
-      objectReference: {fileID: 0}
-    - target: {fileID: 248762234479053852, guid: eef34216d92c36145a20c7a457e15b3b, type: 3}
-      propertyPath: lightAttack.hitboxOffset.y
-      value: 0.6
-      objectReference: {fileID: 0}
-    - target: {fileID: 248762234479053852, guid: eef34216d92c36145a20c7a457e15b3b, type: 3}
-      propertyPath: mediumAttack.hitboxOffset.x
-      value: 1.79
-      objectReference: {fileID: 0}
-    - target: {fileID: 248762234479053852, guid: eef34216d92c36145a20c7a457e15b3b, type: 3}
-      propertyPath: mediumAttack.hitboxOffset.y
-      value: -0.01
-      objectReference: {fileID: 0}
-    - target: {fileID: 653821836796188320, guid: eef34216d92c36145a20c7a457e15b3b, type: 3}
-      propertyPath: m_FlipX
-      value: 1
-      objectReference: {fileID: 0}
-    - target: {fileID: 2873177808030582668, guid: eef34216d92c36145a20c7a457e15b3b, type: 3}
-=======
     - target: {fileID: 2862598437441466032, guid: 6ed4c9e338c3eae42afa6572beb02b5b, type: 3}
       propertyPath: m_Name
       value: DavidBlanco_DemoFighter
@@ -1200,7 +940,6 @@
       value: 
       objectReference: {fileID: 0}
     - target: {fileID: 8361770478954838451, guid: 6ed4c9e338c3eae42afa6572beb02b5b, type: 3}
->>>>>>> 0093fe86
       propertyPath: m_LocalPosition.x
       value: -2.36
       objectReference: {fileID: 0}
@@ -1243,16 +982,8 @@
     m_RemovedComponents: []
     m_RemovedGameObjects: []
     m_AddedGameObjects: []
-<<<<<<< HEAD
-    m_AddedComponents:
-    - targetCorrespondingSourceObject: {fileID: 5468589996295641823, guid: eef34216d92c36145a20c7a457e15b3b, type: 3}
-      insertIndex: -1
-      addedObject: {fileID: 854442446}
-  m_SourcePrefab: {fileID: 100100000, guid: eef34216d92c36145a20c7a457e15b3b, type: 3}
-=======
     m_AddedComponents: []
   m_SourcePrefab: {fileID: 100100000, guid: 6ed4c9e338c3eae42afa6572beb02b5b, type: 3}
->>>>>>> 0093fe86
 --- !u!1660057539 &9223372036854775807
 SceneRoots:
   m_ObjectHideFlags: 0
@@ -1260,14 +991,8 @@
   - {fileID: 1553924234}
   - {fileID: 688311732}
   - {fileID: 614209559}
-<<<<<<< HEAD
-  - {fileID: 4997513630141215459}
-  - {fileID: 1423909018}
-  - {fileID: 1905361945}
-=======
   - {fileID: 5530939362000085088}
   - {fileID: 1423909018}
   - {fileID: 1905361945}
   - {fileID: 641964495}
-  - {fileID: 1068704771}
->>>>>>> 0093fe86
+  - {fileID: 1068704771}
%YAML 1.1
%TAG !u! tag:unity3d.com,2011:
--- !u!1101 &-8892588689162859080
AnimatorStateTransition:
  m_ObjectHideFlags: 1
  m_CorrespondingSourceObject: {fileID: 0}
  m_PrefabInstance: {fileID: 0}
  m_PrefabAsset: {fileID: 0}
  m_Name: 
  m_Conditions:
  - m_ConditionMode: 1
    m_ConditionEvent: KO
    m_EventTreshold: 0
  m_DstStateMachine: {fileID: 0}
  m_DstState: {fileID: 4690952539883831429}
  m_Solo: 0
  m_Mute: 0
  m_IsExit: 0
  serializedVersion: 3
  m_TransitionDuration: 0.1
  m_TransitionOffset: 0
  m_ExitTime: 0
  m_HasExitTime: 0
  m_HasFixedDuration: 1
  m_InterruptionSource: 0
  m_OrderedInterruption: 1
  m_CanTransitionToSelf: 1
--- !u!1101 &-8744286520215318136
AnimatorStateTransition:
  m_ObjectHideFlags: 1
  m_CorrespondingSourceObject: {fileID: 0}
  m_PrefabInstance: {fileID: 0}
  m_PrefabAsset: {fileID: 0}
  m_Name: 
  m_Conditions:
  - m_ConditionMode: 1
    m_ConditionEvent: KO
    m_EventTreshold: 0
  m_DstStateMachine: {fileID: 0}
  m_DstState: {fileID: 4690952539883831429}
  m_Solo: 0
  m_Mute: 0
  m_IsExit: 0
  serializedVersion: 3
  m_TransitionDuration: 0.1
  m_TransitionOffset: 0
  m_ExitTime: 0
  m_HasExitTime: 0
  m_HasFixedDuration: 1
  m_InterruptionSource: 0
  m_OrderedInterruption: 1
  m_CanTransitionToSelf: 1
--- !u!1101 &-8286792761387348807
AnimatorStateTransition:
  m_ObjectHideFlags: 1
  m_CorrespondingSourceObject: {fileID: 0}
  m_PrefabInstance: {fileID: 0}
  m_PrefabAsset: {fileID: 0}
  m_Name: 
  m_Conditions:
  - m_ConditionMode: 1
    m_ConditionEvent: Jump
    m_EventTreshold: 0
  m_DstStateMachine: {fileID: 0}
  m_DstState: {fileID: -7524597280714314228}
  m_Solo: 0
  m_Mute: 0
  m_IsExit: 0
  serializedVersion: 3
  m_TransitionDuration: 0.1
  m_TransitionOffset: 0
  m_ExitTime: 0
  m_HasExitTime: 0
  m_HasFixedDuration: 1
  m_InterruptionSource: 0
  m_OrderedInterruption: 1
  m_CanTransitionToSelf: 1
--- !u!1101 &-8083937132272885890
AnimatorStateTransition:
  m_ObjectHideFlags: 1
  m_CorrespondingSourceObject: {fileID: 0}
  m_PrefabInstance: {fileID: 0}
  m_PrefabAsset: {fileID: 0}
  m_Name: 
  m_Conditions:
  - m_ConditionMode: 1
    m_ConditionEvent: Dash
    m_EventTreshold: 0
  m_DstStateMachine: {fileID: 0}
  m_DstState: {fileID: -6561951961392134465}
  m_Solo: 0
  m_Mute: 0
  m_IsExit: 0
  serializedVersion: 3
  m_TransitionDuration: 0.1
  m_TransitionOffset: 0
  m_ExitTime: 0
  m_HasExitTime: 0
  m_HasFixedDuration: 1
  m_InterruptionSource: 0
  m_OrderedInterruption: 1
  m_CanTransitionToSelf: 1
--- !u!1101 &-7827504356705172066
AnimatorStateTransition:
  m_ObjectHideFlags: 1
  m_CorrespondingSourceObject: {fileID: 0}
  m_PrefabInstance: {fileID: 0}
  m_PrefabAsset: {fileID: 0}
  m_Name: 
  m_Conditions:
  - m_ConditionMode: 1
    m_ConditionEvent: KO
    m_EventTreshold: 0
  m_DstStateMachine: {fileID: 0}
  m_DstState: {fileID: 4690952539883831429}
  m_Solo: 0
  m_Mute: 0
  m_IsExit: 0
  serializedVersion: 3
  m_TransitionDuration: 0.1
  m_TransitionOffset: 0
  m_ExitTime: 0
  m_HasExitTime: 0
  m_HasFixedDuration: 1
  m_InterruptionSource: 0
  m_OrderedInterruption: 1
  m_CanTransitionToSelf: 1
--- !u!1102 &-7524597280714314228
AnimatorState:
  serializedVersion: 6
  m_ObjectHideFlags: 1
  m_CorrespondingSourceObject: {fileID: 0}
  m_PrefabInstance: {fileID: 0}
  m_PrefabAsset: {fileID: 0}
  m_Name: Jump
  m_Speed: 1
  m_CycleOffset: 0
  m_Transitions:
  - {fileID: 8157947437027212510}
  - {fileID: 5905892536765967323}
  - {fileID: 2778966424180474233}
  - {fileID: -2919376447071444342}
  - {fileID: 5767751471853311455}
  - {fileID: -8744286520215318136}
  m_StateMachineBehaviours: []
  m_Position: {x: 50, y: 50, z: 0}
  m_IKOnFeet: 0
  m_WriteDefaultValues: 1
  m_Mirror: 0
  m_SpeedParameterActive: 0
  m_MirrorParameterActive: 0
  m_CycleOffsetParameterActive: 0
  m_TimeParameterActive: 0
  m_Motion: {fileID: 7400000, guid: 5b2402a381e26f245b868ada3c84b434, type: 2}
  m_Tag: 
  m_SpeedParameter: 
  m_MirrorParameter: 
  m_CycleOffsetParameter: 
  m_TimeParameter: 
--- !u!1102 &-7014687879055803031
AnimatorState:
  serializedVersion: 6
  m_ObjectHideFlags: 1
  m_CorrespondingSourceObject: {fileID: 0}
  m_PrefabInstance: {fileID: 0}
  m_PrefabAsset: {fileID: 0}
  m_Name: Idle
  m_Speed: 1
  m_CycleOffset: 0
  m_Transitions:
  - {fileID: -3787002955995564361}
  - {fileID: -1269542158456961453}
  - {fileID: 3053578850534465832}
  - {fileID: 7380908250122730645}
  - {fileID: 7804213628583217779}
  - {fileID: -2990614680413986645}
  m_StateMachineBehaviours: []
  m_Position: {x: 50, y: 50, z: 0}
  m_IKOnFeet: 0
  m_WriteDefaultValues: 1
  m_Mirror: 0
  m_SpeedParameterActive: 0
  m_MirrorParameterActive: 0
  m_CycleOffsetParameterActive: 0
  m_TimeParameterActive: 0
  m_Motion: {fileID: 7400000, guid: 880910f3ca04f464b82edeacf87d9f46, type: 2}
  m_Tag: 
  m_SpeedParameter: 
  m_MirrorParameter: 
  m_CycleOffsetParameter: 
  m_TimeParameter: 
--- !u!1102 &-6697496304831133278
AnimatorState:
  serializedVersion: 6
  m_ObjectHideFlags: 1
  m_CorrespondingSourceObject: {fileID: 0}
  m_PrefabInstance: {fileID: 0}
  m_PrefabAsset: {fileID: 0}
  m_Name: Hitstun
  m_Speed: 1
  m_CycleOffset: 0
  m_Transitions:
  - {fileID: 6326495766266418945}
  - {fileID: 6259693541200403713}
  - {fileID: -1077575071492052207}
  - {fileID: -3123209451520230510}
  - {fileID: -8083937132272885890}
  - {fileID: -8892588689162859080}
  m_StateMachineBehaviours: []
  m_Position: {x: 50, y: 50, z: 0}
  m_IKOnFeet: 0
  m_WriteDefaultValues: 1
  m_Mirror: 0
  m_SpeedParameterActive: 0
  m_MirrorParameterActive: 0
  m_CycleOffsetParameterActive: 0
  m_TimeParameterActive: 0
  m_Motion: {fileID: 7400000, guid: 0c41542ecd7152b46ad21dc59cc808ba, type: 2}
  m_Tag: 
  m_SpeedParameter: 
  m_MirrorParameter: 
  m_CycleOffsetParameter: 
  m_TimeParameter: 
--- !u!1102 &-6561951961392134465
AnimatorState:
  serializedVersion: 6
  m_ObjectHideFlags: 1
  m_CorrespondingSourceObject: {fileID: 0}
  m_PrefabInstance: {fileID: 0}
  m_PrefabAsset: {fileID: 0}
  m_Name: Dash
  m_Speed: 1
  m_CycleOffset: 0
  m_Transitions:
  - {fileID: -5199476106406663862}
  - {fileID: 5985288834307791384}
  - {fileID: -8286792761387348807}
  - {fileID: 7776002479358260789}
  - {fileID: -458439845603726756}
  - {fileID: 3249817694494349346}
  m_StateMachineBehaviours: []
  m_Position: {x: 50, y: 50, z: 0}
  m_IKOnFeet: 0
  m_WriteDefaultValues: 1
  m_Mirror: 0
  m_SpeedParameterActive: 0
  m_MirrorParameterActive: 0
  m_CycleOffsetParameterActive: 0
  m_TimeParameterActive: 0
  m_Motion: {fileID: 7400000, guid: 0388db8ec87ac9547a9f06fc34d58328, type: 2}
  m_Tag: 
  m_SpeedParameter: 
  m_MirrorParameter: 
  m_CycleOffsetParameter: 
  m_TimeParameter: 
--- !u!1101 &-6349638775538150534
AnimatorStateTransition:
  m_ObjectHideFlags: 1
  m_CorrespondingSourceObject: {fileID: 0}
  m_PrefabInstance: {fileID: 0}
  m_PrefabAsset: {fileID: 0}
  m_Name: 
  m_Conditions:
  - m_ConditionMode: 1
    m_ConditionEvent: Dash
    m_EventTreshold: 0
  m_DstStateMachine: {fileID: 0}
  m_DstState: {fileID: -6561951961392134465}
  m_Solo: 0
  m_Mute: 0
  m_IsExit: 0
  serializedVersion: 3
  m_TransitionDuration: 0.1
  m_TransitionOffset: 0
  m_ExitTime: 0
  m_HasExitTime: 0
  m_HasFixedDuration: 1
  m_InterruptionSource: 0
  m_OrderedInterruption: 1
  m_CanTransitionToSelf: 1
--- !u!1101 &-5199476106406663862
AnimatorStateTransition:
  m_ObjectHideFlags: 1
  m_CorrespondingSourceObject: {fileID: 0}
  m_PrefabInstance: {fileID: 0}
  m_PrefabAsset: {fileID: 0}
  m_Name: 
  m_Conditions:
  - m_ConditionMode: 1
    m_ConditionEvent: Idle
    m_EventTreshold: 0
  m_DstStateMachine: {fileID: 0}
  m_DstState: {fileID: -7014687879055803031}
  m_Solo: 0
  m_Mute: 0
  m_IsExit: 0
  serializedVersion: 3
  m_TransitionDuration: 0.1
  m_TransitionOffset: 0
  m_ExitTime: 0
  m_HasExitTime: 0
  m_HasFixedDuration: 1
  m_InterruptionSource: 0
  m_OrderedInterruption: 1
  m_CanTransitionToSelf: 1
--- !u!1101 &-5056871495975284914
AnimatorStateTransition:
  m_ObjectHideFlags: 1
  m_CorrespondingSourceObject: {fileID: 0}
  m_PrefabInstance: {fileID: 0}
  m_PrefabAsset: {fileID: 0}
  m_Name: 
  m_Conditions:
  - m_ConditionMode: 1
    m_ConditionEvent: Walk
    m_EventTreshold: 0
  m_DstStateMachine: {fileID: 0}
  m_DstState: {fileID: -3883042385204809701}
  m_Solo: 0
  m_Mute: 0
  m_IsExit: 0
  serializedVersion: 3
  m_TransitionDuration: 0.1
  m_TransitionOffset: 0
  m_ExitTime: 0
  m_HasExitTime: 0
  m_HasFixedDuration: 1
  m_InterruptionSource: 0
  m_OrderedInterruption: 1
  m_CanTransitionToSelf: 1
--- !u!1102 &-3883042385204809701
AnimatorState:
  serializedVersion: 6
  m_ObjectHideFlags: 1
  m_CorrespondingSourceObject: {fileID: 0}
  m_PrefabInstance: {fileID: 0}
  m_PrefabAsset: {fileID: 0}
  m_Name: Walk
  m_Speed: 1
  m_CycleOffset: 0
  m_Transitions:
  - {fileID: 2374347219674461888}
  - {fileID: 8911495373286776153}
  - {fileID: 2961478068043230960}
  - {fileID: 6496803688621511758}
  - {fileID: 8135974859583828611}
  - {fileID: 4834938009427202891}
  m_StateMachineBehaviours: []
  m_Position: {x: 50, y: 50, z: 0}
  m_IKOnFeet: 0
  m_WriteDefaultValues: 1
  m_Mirror: 0
  m_SpeedParameterActive: 0
  m_MirrorParameterActive: 0
  m_CycleOffsetParameterActive: 0
  m_TimeParameterActive: 0
  m_Motion: {fileID: 7400000, guid: 4727d499a60b75e409d4804e98306e11, type: 2}
  m_Tag: 
  m_SpeedParameter: 
  m_MirrorParameter: 
  m_CycleOffsetParameter: 
  m_TimeParameter: 
--- !u!1101 &-3787002955995564361
AnimatorStateTransition:
  m_ObjectHideFlags: 1
  m_CorrespondingSourceObject: {fileID: 0}
  m_PrefabInstance: {fileID: 0}
  m_PrefabAsset: {fileID: 0}
  m_Name: 
  m_Conditions:
  - m_ConditionMode: 1
    m_ConditionEvent: Walk
    m_EventTreshold: 0
  m_DstStateMachine: {fileID: 0}
  m_DstState: {fileID: -3883042385204809701}
  m_Solo: 0
  m_Mute: 0
  m_IsExit: 0
  serializedVersion: 3
  m_TransitionDuration: 0.1
  m_TransitionOffset: 0
  m_ExitTime: 0
  m_HasExitTime: 0
  m_HasFixedDuration: 1
  m_InterruptionSource: 0
  m_OrderedInterruption: 1
  m_CanTransitionToSelf: 1
--- !u!1107 &-3543565225641457466
AnimatorStateMachine:
  serializedVersion: 6
  m_ObjectHideFlags: 1
  m_CorrespondingSourceObject: {fileID: 0}
  m_PrefabInstance: {fileID: 0}
  m_PrefabAsset: {fileID: 0}
  m_Name: Base Layer
  m_ChildStates:
  - serializedVersion: 1
    m_State: {fileID: -7014687879055803031}
    m_Position: {x: 200, y: 0, z: 0}
  - serializedVersion: 1
    m_State: {fileID: -3883042385204809701}
    m_Position: {x: 590, y: -40, z: 0}
  - serializedVersion: 1
    m_State: {fileID: -7524597280714314228}
    m_Position: {x: 200, y: 200, z: 0}
  - serializedVersion: 1
    m_State: {fileID: 613170763223365936}
    m_Position: {x: 110, y: 470, z: 0}
  - serializedVersion: 1
    m_State: {fileID: -6561951961392134465}
    m_Position: {x: 630, y: 220, z: 0}
  - serializedVersion: 1
    m_State: {fileID: -6697496304831133278}
    m_Position: {x: 400, y: 610, z: 0}
  - serializedVersion: 1
    m_State: {fileID: 4690952539883831429}
    m_Position: {x: 720, y: 510, z: 0}
  - serializedVersion: 1
    m_State: {fileID: 7752677577175760112}
    m_Position: {x: 170, y: 680, z: 0}
  - serializedVersion: 1
    m_State: {fileID: -3080174455893985604}
    m_Position: {x: 380, y: 690, z: 0}
  - serializedVersion: 1
    m_State: {fileID: 8109684999540956912}
    m_Position: {x: 620, y: 680, z: 0}
  - serializedVersion: 1
<<<<<<< HEAD
    m_State: {fileID: 5699107031088224144}
    m_Position: {x: 655, y: 745, z: 0}
=======
    m_State: {fileID: 6422445607545954368}
    m_Position: {x: 725, y: 875, z: 0}
  - serializedVersion: 1
    m_State: {fileID: -497224308168755180}
    m_Position: {x: 760, y: 940, z: 0}
>>>>>>> 98ef2d4b
  m_ChildStateMachines: []
  m_AnyStateTransitions: []
  m_EntryTransitions: []
  m_StateMachineTransitions: {}
  m_StateMachineBehaviours: []
  m_AnyStatePosition: {x: 50, y: 280, z: 0}
  m_EntryPosition: {x: 50, y: 120, z: 0}
  m_ExitPosition: {x: 800, y: 120, z: 0}
  m_ParentStateMachinePosition: {x: 800, y: 20, z: 0}
  m_DefaultState: {fileID: -7014687879055803031}
--- !u!1101 &-3123209451520230510
AnimatorStateTransition:
  m_ObjectHideFlags: 1
  m_CorrespondingSourceObject: {fileID: 0}
  m_PrefabInstance: {fileID: 0}
  m_PrefabAsset: {fileID: 0}
  m_Name: 
  m_Conditions:
  - m_ConditionMode: 1
    m_ConditionEvent: Fall
    m_EventTreshold: 0
  m_DstStateMachine: {fileID: 0}
  m_DstState: {fileID: 613170763223365936}
  m_Solo: 0
  m_Mute: 0
  m_IsExit: 0
  serializedVersion: 3
  m_TransitionDuration: 0.1
  m_TransitionOffset: 0
  m_ExitTime: 0
  m_HasExitTime: 0
  m_HasFixedDuration: 1
  m_InterruptionSource: 0
  m_OrderedInterruption: 1
  m_CanTransitionToSelf: 1
--- !u!1102 &-3080174455893985604
AnimatorState:
  serializedVersion: 6
  m_ObjectHideFlags: 1
  m_CorrespondingSourceObject: {fileID: 0}
  m_PrefabInstance: {fileID: 0}
  m_PrefabAsset: {fileID: 0}
  m_Name: _Medium
  m_Speed: 1
  m_CycleOffset: 0
  m_Transitions: []
  m_StateMachineBehaviours: []
  m_Position: {x: 50, y: 50, z: 0}
  m_IKOnFeet: 0
  m_WriteDefaultValues: 1
  m_Mirror: 0
  m_SpeedParameterActive: 0
  m_MirrorParameterActive: 0
  m_CycleOffsetParameterActive: 0
  m_TimeParameterActive: 0
  m_Motion: {fileID: 7400000, guid: 7f1e3271f86c11240b00cf25021c130f, type: 2}
  m_Tag: 
  m_SpeedParameter: 
  m_MirrorParameter: 
  m_CycleOffsetParameter: 
  m_TimeParameter: 
--- !u!1101 &-2990614680413986645
AnimatorStateTransition:
  m_ObjectHideFlags: 1
  m_CorrespondingSourceObject: {fileID: 0}
  m_PrefabInstance: {fileID: 0}
  m_PrefabAsset: {fileID: 0}
  m_Name: 
  m_Conditions:
  - m_ConditionMode: 1
    m_ConditionEvent: KO
    m_EventTreshold: 0
  m_DstStateMachine: {fileID: 0}
  m_DstState: {fileID: 4690952539883831429}
  m_Solo: 0
  m_Mute: 0
  m_IsExit: 0
  serializedVersion: 3
  m_TransitionDuration: 0.1
  m_TransitionOffset: 0
  m_ExitTime: 0
  m_HasExitTime: 0
  m_HasFixedDuration: 1
  m_InterruptionSource: 0
  m_OrderedInterruption: 1
  m_CanTransitionToSelf: 1
--- !u!1101 &-2919376447071444342
AnimatorStateTransition:
  m_ObjectHideFlags: 1
  m_CorrespondingSourceObject: {fileID: 0}
  m_PrefabInstance: {fileID: 0}
  m_PrefabAsset: {fileID: 0}
  m_Name: 
  m_Conditions:
  - m_ConditionMode: 1
    m_ConditionEvent: Dash
    m_EventTreshold: 0
  m_DstStateMachine: {fileID: 0}
  m_DstState: {fileID: -6561951961392134465}
  m_Solo: 0
  m_Mute: 0
  m_IsExit: 0
  serializedVersion: 3
  m_TransitionDuration: 0.1
  m_TransitionOffset: 0
  m_ExitTime: 0
  m_HasExitTime: 0
  m_HasFixedDuration: 1
  m_InterruptionSource: 0
  m_OrderedInterruption: 1
  m_CanTransitionToSelf: 1
--- !u!1101 &-1269542158456961453
AnimatorStateTransition:
  m_ObjectHideFlags: 1
  m_CorrespondingSourceObject: {fileID: 0}
  m_PrefabInstance: {fileID: 0}
  m_PrefabAsset: {fileID: 0}
  m_Name: 
  m_Conditions:
  - m_ConditionMode: 1
    m_ConditionEvent: Jump
    m_EventTreshold: 0
  m_DstStateMachine: {fileID: 0}
  m_DstState: {fileID: -7524597280714314228}
  m_Solo: 0
  m_Mute: 0
  m_IsExit: 0
  serializedVersion: 3
  m_TransitionDuration: 0.1
  m_TransitionOffset: 0
  m_ExitTime: 0
  m_HasExitTime: 0
  m_HasFixedDuration: 1
  m_InterruptionSource: 0
  m_OrderedInterruption: 1
  m_CanTransitionToSelf: 1
--- !u!1101 &-1232468540178788880
AnimatorStateTransition:
  m_ObjectHideFlags: 1
  m_CorrespondingSourceObject: {fileID: 0}
  m_PrefabInstance: {fileID: 0}
  m_PrefabAsset: {fileID: 0}
  m_Name: 
  m_Conditions:
  - m_ConditionMode: 1
    m_ConditionEvent: Hitstun
    m_EventTreshold: 0
  m_DstStateMachine: {fileID: 0}
  m_DstState: {fileID: -6697496304831133278}
  m_Solo: 0
  m_Mute: 0
  m_IsExit: 0
  serializedVersion: 3
  m_TransitionDuration: 0.1
  m_TransitionOffset: 0
  m_ExitTime: 0
  m_HasExitTime: 0
  m_HasFixedDuration: 1
  m_InterruptionSource: 0
  m_OrderedInterruption: 1
  m_CanTransitionToSelf: 1
--- !u!1101 &-1077575071492052207
AnimatorStateTransition:
  m_ObjectHideFlags: 1
  m_CorrespondingSourceObject: {fileID: 0}
  m_PrefabInstance: {fileID: 0}
  m_PrefabAsset: {fileID: 0}
  m_Name: 
  m_Conditions:
  - m_ConditionMode: 1
    m_ConditionEvent: Jump
    m_EventTreshold: 0
  m_DstStateMachine: {fileID: 0}
  m_DstState: {fileID: -7524597280714314228}
  m_Solo: 0
  m_Mute: 0
  m_IsExit: 0
  serializedVersion: 3
  m_TransitionDuration: 0.1
  m_TransitionOffset: 0
  m_ExitTime: 0
  m_HasExitTime: 0
  m_HasFixedDuration: 1
  m_InterruptionSource: 0
  m_OrderedInterruption: 1
  m_CanTransitionToSelf: 1
--- !u!1102 &-497224308168755180
AnimatorState:
  serializedVersion: 6
  m_ObjectHideFlags: 1
  m_CorrespondingSourceObject: {fileID: 0}
  m_PrefabInstance: {fileID: 0}
  m_PrefabAsset: {fileID: 0}
  m_Name: New Animation
  m_Speed: 1
  m_CycleOffset: 0
  m_Transitions: []
  m_StateMachineBehaviours: []
  m_Position: {x: 50, y: 50, z: 0}
  m_IKOnFeet: 0
  m_WriteDefaultValues: 1
  m_Mirror: 0
  m_SpeedParameterActive: 0
  m_MirrorParameterActive: 0
  m_CycleOffsetParameterActive: 0
  m_TimeParameterActive: 0
  m_Motion: {fileID: 7400000, guid: d37229f2f357d8b4d9ca8ea5ba19cedc, type: 2}
  m_Tag: 
  m_SpeedParameter: 
  m_MirrorParameter: 
  m_CycleOffsetParameter: 
  m_TimeParameter: 
--- !u!1101 &-458439845603726756
AnimatorStateTransition:
  m_ObjectHideFlags: 1
  m_CorrespondingSourceObject: {fileID: 0}
  m_PrefabInstance: {fileID: 0}
  m_PrefabAsset: {fileID: 0}
  m_Name: 
  m_Conditions:
  - m_ConditionMode: 1
    m_ConditionEvent: Hitstun
    m_EventTreshold: 0
  m_DstStateMachine: {fileID: 0}
  m_DstState: {fileID: -6697496304831133278}
  m_Solo: 0
  m_Mute: 0
  m_IsExit: 0
  serializedVersion: 3
  m_TransitionDuration: 0.1
  m_TransitionOffset: 0
  m_ExitTime: 0
  m_HasExitTime: 0
  m_HasFixedDuration: 1
  m_InterruptionSource: 0
  m_OrderedInterruption: 1
  m_CanTransitionToSelf: 1
--- !u!91 &9100000
AnimatorController:
  m_ObjectHideFlags: 0
  m_CorrespondingSourceObject: {fileID: 0}
  m_PrefabInstance: {fileID: 0}
  m_PrefabAsset: {fileID: 0}
  m_Name: _BasicFighter2D
  serializedVersion: 5
  m_AnimatorParameters:
  - m_Name: Idle
    m_Type: 4
    m_DefaultFloat: 0
    m_DefaultInt: 0
    m_DefaultBool: 0
    m_Controller: {fileID: 9100000}
  - m_Name: Walk
    m_Type: 4
    m_DefaultFloat: 0
    m_DefaultInt: 0
    m_DefaultBool: 0
    m_Controller: {fileID: 9100000}
  - m_Name: Jump
    m_Type: 4
    m_DefaultFloat: 0
    m_DefaultInt: 0
    m_DefaultBool: 0
    m_Controller: {fileID: 9100000}
  - m_Name: Fall
    m_Type: 4
    m_DefaultFloat: 0
    m_DefaultInt: 0
    m_DefaultBool: 0
    m_Controller: {fileID: 9100000}
  - m_Name: Dash
    m_Type: 4
    m_DefaultFloat: 0
    m_DefaultInt: 0
    m_DefaultBool: 0
    m_Controller: {fileID: 9100000}
  - m_Name: Hitstun
    m_Type: 4
    m_DefaultFloat: 0
    m_DefaultInt: 0
    m_DefaultBool: 0
    m_Controller: {fileID: 9100000}
  - m_Name: KO
    m_Type: 4
    m_DefaultFloat: 0
    m_DefaultInt: 0
    m_DefaultBool: 0
    m_Controller: {fileID: 9100000}
  m_AnimatorLayers:
  - serializedVersion: 5
    m_Name: Base Layer
    m_StateMachine: {fileID: -3543565225641457466}
    m_Mask: {fileID: 0}
    m_Motions: []
    m_Behaviours: []
    m_BlendingMode: 0
    m_SyncedLayerIndex: -1
    m_DefaultWeight: 0
    m_IKPass: 0
    m_SyncedLayerAffectsTiming: 0
    m_Controller: {fileID: 9100000}
--- !u!1102 &613170763223365936
AnimatorState:
  serializedVersion: 6
  m_ObjectHideFlags: 1
  m_CorrespondingSourceObject: {fileID: 0}
  m_PrefabInstance: {fileID: 0}
  m_PrefabAsset: {fileID: 0}
  m_Name: Fall
  m_Speed: 1
  m_CycleOffset: 0
  m_Transitions:
  - {fileID: 6289252280992785449}
  - {fileID: 4496227570050215517}
  - {fileID: 1470468482934244278}
  - {fileID: 3368482182166419269}
  - {fileID: -1232468540178788880}
  - {fileID: -7827504356705172066}
  m_StateMachineBehaviours: []
  m_Position: {x: 50, y: 50, z: 0}
  m_IKOnFeet: 0
  m_WriteDefaultValues: 1
  m_Mirror: 0
  m_SpeedParameterActive: 0
  m_MirrorParameterActive: 0
  m_CycleOffsetParameterActive: 0
  m_TimeParameterActive: 0
  m_Motion: {fileID: 7400000, guid: 4a355123244ca5047bbf66d1419e5fa3, type: 2}
  m_Tag: 
  m_SpeedParameter: 
  m_MirrorParameter: 
  m_CycleOffsetParameter: 
  m_TimeParameter: 
--- !u!1101 &1470468482934244278
AnimatorStateTransition:
  m_ObjectHideFlags: 1
  m_CorrespondingSourceObject: {fileID: 0}
  m_PrefabInstance: {fileID: 0}
  m_PrefabAsset: {fileID: 0}
  m_Name: 
  m_Conditions:
  - m_ConditionMode: 1
    m_ConditionEvent: Jump
    m_EventTreshold: 0
  m_DstStateMachine: {fileID: 0}
  m_DstState: {fileID: -7524597280714314228}
  m_Solo: 0
  m_Mute: 0
  m_IsExit: 0
  serializedVersion: 3
  m_TransitionDuration: 0.1
  m_TransitionOffset: 0
  m_ExitTime: 0
  m_HasExitTime: 0
  m_HasFixedDuration: 1
  m_InterruptionSource: 0
  m_OrderedInterruption: 1
  m_CanTransitionToSelf: 1
--- !u!1101 &1892405325205977471
AnimatorStateTransition:
  m_ObjectHideFlags: 1
  m_CorrespondingSourceObject: {fileID: 0}
  m_PrefabInstance: {fileID: 0}
  m_PrefabAsset: {fileID: 0}
  m_Name: 
  m_Conditions:
  - m_ConditionMode: 1
    m_ConditionEvent: Idle
    m_EventTreshold: 0
  m_DstStateMachine: {fileID: 0}
  m_DstState: {fileID: -7014687879055803031}
  m_Solo: 0
  m_Mute: 0
  m_IsExit: 0
  serializedVersion: 3
  m_TransitionDuration: 0.1
  m_TransitionOffset: 0
  m_ExitTime: 0
  m_HasExitTime: 0
  m_HasFixedDuration: 1
  m_InterruptionSource: 0
  m_OrderedInterruption: 1
  m_CanTransitionToSelf: 1
--- !u!1101 &2374347219674461888
AnimatorStateTransition:
  m_ObjectHideFlags: 1
  m_CorrespondingSourceObject: {fileID: 0}
  m_PrefabInstance: {fileID: 0}
  m_PrefabAsset: {fileID: 0}
  m_Name: 
  m_Conditions:
  - m_ConditionMode: 1
    m_ConditionEvent: Idle
    m_EventTreshold: 0
  m_DstStateMachine: {fileID: 0}
  m_DstState: {fileID: -7014687879055803031}
  m_Solo: 0
  m_Mute: 0
  m_IsExit: 0
  serializedVersion: 3
  m_TransitionDuration: 0.1
  m_TransitionOffset: 0
  m_ExitTime: 0
  m_HasExitTime: 0
  m_HasFixedDuration: 1
  m_InterruptionSource: 0
  m_OrderedInterruption: 1
  m_CanTransitionToSelf: 1
--- !u!1101 &2778966424180474233
AnimatorStateTransition:
  m_ObjectHideFlags: 1
  m_CorrespondingSourceObject: {fileID: 0}
  m_PrefabInstance: {fileID: 0}
  m_PrefabAsset: {fileID: 0}
  m_Name: 
  m_Conditions:
  - m_ConditionMode: 1
    m_ConditionEvent: Fall
    m_EventTreshold: 0
  m_DstStateMachine: {fileID: 0}
  m_DstState: {fileID: 613170763223365936}
  m_Solo: 0
  m_Mute: 0
  m_IsExit: 0
  serializedVersion: 3
  m_TransitionDuration: 0.1
  m_TransitionOffset: 0
  m_ExitTime: 0
  m_HasExitTime: 0
  m_HasFixedDuration: 1
  m_InterruptionSource: 0
  m_OrderedInterruption: 1
  m_CanTransitionToSelf: 1
--- !u!1101 &2961478068043230960
AnimatorStateTransition:
  m_ObjectHideFlags: 1
  m_CorrespondingSourceObject: {fileID: 0}
  m_PrefabInstance: {fileID: 0}
  m_PrefabAsset: {fileID: 0}
  m_Name: 
  m_Conditions:
  - m_ConditionMode: 1
    m_ConditionEvent: Fall
    m_EventTreshold: 0
  m_DstStateMachine: {fileID: 0}
  m_DstState: {fileID: 613170763223365936}
  m_Solo: 0
  m_Mute: 0
  m_IsExit: 0
  serializedVersion: 3
  m_TransitionDuration: 0.1
  m_TransitionOffset: 0
  m_ExitTime: 0
  m_HasExitTime: 0
  m_HasFixedDuration: 1
  m_InterruptionSource: 0
  m_OrderedInterruption: 1
  m_CanTransitionToSelf: 1
--- !u!1101 &3053578850534465832
AnimatorStateTransition:
  m_ObjectHideFlags: 1
  m_CorrespondingSourceObject: {fileID: 0}
  m_PrefabInstance: {fileID: 0}
  m_PrefabAsset: {fileID: 0}
  m_Name: 
  m_Conditions:
  - m_ConditionMode: 1
    m_ConditionEvent: Fall
    m_EventTreshold: 0
  m_DstStateMachine: {fileID: 0}
  m_DstState: {fileID: 613170763223365936}
  m_Solo: 0
  m_Mute: 0
  m_IsExit: 0
  serializedVersion: 3
  m_TransitionDuration: 0.1
  m_TransitionOffset: 0
  m_ExitTime: 0
  m_HasExitTime: 0
  m_HasFixedDuration: 1
  m_InterruptionSource: 0
  m_OrderedInterruption: 1
  m_CanTransitionToSelf: 1
--- !u!1101 &3249817694494349346
AnimatorStateTransition:
  m_ObjectHideFlags: 1
  m_CorrespondingSourceObject: {fileID: 0}
  m_PrefabInstance: {fileID: 0}
  m_PrefabAsset: {fileID: 0}
  m_Name: 
  m_Conditions:
  - m_ConditionMode: 1
    m_ConditionEvent: KO
    m_EventTreshold: 0
  m_DstStateMachine: {fileID: 0}
  m_DstState: {fileID: 4690952539883831429}
  m_Solo: 0
  m_Mute: 0
  m_IsExit: 0
  serializedVersion: 3
  m_TransitionDuration: 0.1
  m_TransitionOffset: 0
  m_ExitTime: 0
  m_HasExitTime: 0
  m_HasFixedDuration: 1
  m_InterruptionSource: 0
  m_OrderedInterruption: 1
  m_CanTransitionToSelf: 1
--- !u!1101 &3368482182166419269
AnimatorStateTransition:
  m_ObjectHideFlags: 1
  m_CorrespondingSourceObject: {fileID: 0}
  m_PrefabInstance: {fileID: 0}
  m_PrefabAsset: {fileID: 0}
  m_Name: 
  m_Conditions:
  - m_ConditionMode: 1
    m_ConditionEvent: Dash
    m_EventTreshold: 0
  m_DstStateMachine: {fileID: 0}
  m_DstState: {fileID: -6561951961392134465}
  m_Solo: 0
  m_Mute: 0
  m_IsExit: 0
  serializedVersion: 3
  m_TransitionDuration: 0.1
  m_TransitionOffset: 0
  m_ExitTime: 0
  m_HasExitTime: 0
  m_HasFixedDuration: 1
  m_InterruptionSource: 0
  m_OrderedInterruption: 1
  m_CanTransitionToSelf: 1
--- !u!1101 &4496227570050215517
AnimatorStateTransition:
  m_ObjectHideFlags: 1
  m_CorrespondingSourceObject: {fileID: 0}
  m_PrefabInstance: {fileID: 0}
  m_PrefabAsset: {fileID: 0}
  m_Name: 
  m_Conditions:
  - m_ConditionMode: 1
    m_ConditionEvent: Walk
    m_EventTreshold: 0
  m_DstStateMachine: {fileID: 0}
  m_DstState: {fileID: -3883042385204809701}
  m_Solo: 0
  m_Mute: 0
  m_IsExit: 0
  serializedVersion: 3
  m_TransitionDuration: 0.1
  m_TransitionOffset: 0
  m_ExitTime: 0
  m_HasExitTime: 0
  m_HasFixedDuration: 1
  m_InterruptionSource: 0
  m_OrderedInterruption: 1
  m_CanTransitionToSelf: 1
--- !u!1102 &4690952539883831429
AnimatorState:
  serializedVersion: 6
  m_ObjectHideFlags: 1
  m_CorrespondingSourceObject: {fileID: 0}
  m_PrefabInstance: {fileID: 0}
  m_PrefabAsset: {fileID: 0}
  m_Name: KO
  m_Speed: 1
  m_CycleOffset: 0
  m_Transitions:
  - {fileID: 1892405325205977471}
  - {fileID: -5056871495975284914}
  - {fileID: 6084387857567048506}
  - {fileID: 9199142022934663474}
  - {fileID: -6349638775538150534}
  - {fileID: 8136152363050174275}
  m_StateMachineBehaviours: []
  m_Position: {x: 50, y: 50, z: 0}
  m_IKOnFeet: 0
  m_WriteDefaultValues: 1
  m_Mirror: 0
  m_SpeedParameterActive: 0
  m_MirrorParameterActive: 0
  m_CycleOffsetParameterActive: 0
  m_TimeParameterActive: 0
  m_Motion: {fileID: 7400000, guid: 8be903b3f60a3aa4bbd22747ecac5779, type: 2}
  m_Tag: 
  m_SpeedParameter: 
  m_MirrorParameter: 
  m_CycleOffsetParameter: 
  m_TimeParameter: 
--- !u!1101 &4834938009427202891
AnimatorStateTransition:
  m_ObjectHideFlags: 1
  m_CorrespondingSourceObject: {fileID: 0}
  m_PrefabInstance: {fileID: 0}
  m_PrefabAsset: {fileID: 0}
  m_Name: 
  m_Conditions:
  - m_ConditionMode: 1
    m_ConditionEvent: KO
    m_EventTreshold: 0
  m_DstStateMachine: {fileID: 0}
  m_DstState: {fileID: 4690952539883831429}
  m_Solo: 0
  m_Mute: 0
  m_IsExit: 0
  serializedVersion: 3
  m_TransitionDuration: 0.1
  m_TransitionOffset: 0
  m_ExitTime: 0
  m_HasExitTime: 0
  m_HasFixedDuration: 1
  m_InterruptionSource: 0
  m_OrderedInterruption: 1
  m_CanTransitionToSelf: 1
--- !u!1102 &5699107031088224144
AnimatorState:
  serializedVersion: 6
  m_ObjectHideFlags: 1
  m_CorrespondingSourceObject: {fileID: 0}
  m_PrefabInstance: {fileID: 0}
  m_PrefabAsset: {fileID: 0}
  m_Name: Idle Anim
  m_Speed: 1
  m_CycleOffset: 0
  m_Transitions: []
  m_StateMachineBehaviours: []
  m_Position: {x: 50, y: 50, z: 0}
  m_IKOnFeet: 0
  m_WriteDefaultValues: 1
  m_Mirror: 0
  m_SpeedParameterActive: 0
  m_MirrorParameterActive: 0
  m_CycleOffsetParameterActive: 0
  m_TimeParameterActive: 0
  m_Motion: {fileID: 0}
  m_Tag: 
  m_SpeedParameter: 
  m_MirrorParameter: 
  m_CycleOffsetParameter: 
  m_TimeParameter: 
--- !u!1101 &5767751471853311455
AnimatorStateTransition:
  m_ObjectHideFlags: 1
  m_CorrespondingSourceObject: {fileID: 0}
  m_PrefabInstance: {fileID: 0}
  m_PrefabAsset: {fileID: 0}
  m_Name: 
  m_Conditions:
  - m_ConditionMode: 1
    m_ConditionEvent: Hitstun
    m_EventTreshold: 0
  m_DstStateMachine: {fileID: 0}
  m_DstState: {fileID: -6697496304831133278}
  m_Solo: 0
  m_Mute: 0
  m_IsExit: 0
  serializedVersion: 3
  m_TransitionDuration: 0.1
  m_TransitionOffset: 0
  m_ExitTime: 0
  m_HasExitTime: 0
  m_HasFixedDuration: 1
  m_InterruptionSource: 0
  m_OrderedInterruption: 1
  m_CanTransitionToSelf: 1
--- !u!1101 &5905892536765967323
AnimatorStateTransition:
  m_ObjectHideFlags: 1
  m_CorrespondingSourceObject: {fileID: 0}
  m_PrefabInstance: {fileID: 0}
  m_PrefabAsset: {fileID: 0}
  m_Name: 
  m_Conditions:
  - m_ConditionMode: 1
    m_ConditionEvent: Walk
    m_EventTreshold: 0
  m_DstStateMachine: {fileID: 0}
  m_DstState: {fileID: -3883042385204809701}
  m_Solo: 0
  m_Mute: 0
  m_IsExit: 0
  serializedVersion: 3
  m_TransitionDuration: 0.1
  m_TransitionOffset: 0
  m_ExitTime: 0
  m_HasExitTime: 0
  m_HasFixedDuration: 1
  m_InterruptionSource: 0
  m_OrderedInterruption: 1
  m_CanTransitionToSelf: 1
--- !u!1101 &5985288834307791384
AnimatorStateTransition:
  m_ObjectHideFlags: 1
  m_CorrespondingSourceObject: {fileID: 0}
  m_PrefabInstance: {fileID: 0}
  m_PrefabAsset: {fileID: 0}
  m_Name: 
  m_Conditions:
  - m_ConditionMode: 1
    m_ConditionEvent: Walk
    m_EventTreshold: 0
  m_DstStateMachine: {fileID: 0}
  m_DstState: {fileID: -3883042385204809701}
  m_Solo: 0
  m_Mute: 0
  m_IsExit: 0
  serializedVersion: 3
  m_TransitionDuration: 0.1
  m_TransitionOffset: 0
  m_ExitTime: 0
  m_HasExitTime: 0
  m_HasFixedDuration: 1
  m_InterruptionSource: 0
  m_OrderedInterruption: 1
  m_CanTransitionToSelf: 1
--- !u!1101 &6084387857567048506
AnimatorStateTransition:
  m_ObjectHideFlags: 1
  m_CorrespondingSourceObject: {fileID: 0}
  m_PrefabInstance: {fileID: 0}
  m_PrefabAsset: {fileID: 0}
  m_Name: 
  m_Conditions:
  - m_ConditionMode: 1
    m_ConditionEvent: Jump
    m_EventTreshold: 0
  m_DstStateMachine: {fileID: 0}
  m_DstState: {fileID: -7524597280714314228}
  m_Solo: 0
  m_Mute: 0
  m_IsExit: 0
  serializedVersion: 3
  m_TransitionDuration: 0.1
  m_TransitionOffset: 0
  m_ExitTime: 0
  m_HasExitTime: 0
  m_HasFixedDuration: 1
  m_InterruptionSource: 0
  m_OrderedInterruption: 1
  m_CanTransitionToSelf: 1
--- !u!1101 &6259693541200403713
AnimatorStateTransition:
  m_ObjectHideFlags: 1
  m_CorrespondingSourceObject: {fileID: 0}
  m_PrefabInstance: {fileID: 0}
  m_PrefabAsset: {fileID: 0}
  m_Name: 
  m_Conditions:
  - m_ConditionMode: 1
    m_ConditionEvent: Walk
    m_EventTreshold: 0
  m_DstStateMachine: {fileID: 0}
  m_DstState: {fileID: -3883042385204809701}
  m_Solo: 0
  m_Mute: 0
  m_IsExit: 0
  serializedVersion: 3
  m_TransitionDuration: 0.1
  m_TransitionOffset: 0
  m_ExitTime: 0
  m_HasExitTime: 0
  m_HasFixedDuration: 1
  m_InterruptionSource: 0
  m_OrderedInterruption: 1
  m_CanTransitionToSelf: 1
--- !u!1101 &6289252280992785449
AnimatorStateTransition:
  m_ObjectHideFlags: 1
  m_CorrespondingSourceObject: {fileID: 0}
  m_PrefabInstance: {fileID: 0}
  m_PrefabAsset: {fileID: 0}
  m_Name: 
  m_Conditions:
  - m_ConditionMode: 1
    m_ConditionEvent: Idle
    m_EventTreshold: 0
  m_DstStateMachine: {fileID: 0}
  m_DstState: {fileID: -7014687879055803031}
  m_Solo: 0
  m_Mute: 0
  m_IsExit: 0
  serializedVersion: 3
  m_TransitionDuration: 0.1
  m_TransitionOffset: 0
  m_ExitTime: 0
  m_HasExitTime: 0
  m_HasFixedDuration: 1
  m_InterruptionSource: 0
  m_OrderedInterruption: 1
  m_CanTransitionToSelf: 1
--- !u!1101 &6326495766266418945
AnimatorStateTransition:
  m_ObjectHideFlags: 1
  m_CorrespondingSourceObject: {fileID: 0}
  m_PrefabInstance: {fileID: 0}
  m_PrefabAsset: {fileID: 0}
  m_Name: 
  m_Conditions:
  - m_ConditionMode: 1
    m_ConditionEvent: Idle
    m_EventTreshold: 0
  m_DstStateMachine: {fileID: 0}
  m_DstState: {fileID: -7014687879055803031}
  m_Solo: 0
  m_Mute: 0
  m_IsExit: 0
  serializedVersion: 3
  m_TransitionDuration: 0.1
  m_TransitionOffset: 0
  m_ExitTime: 0
  m_HasExitTime: 0
  m_HasFixedDuration: 1
  m_InterruptionSource: 0
  m_OrderedInterruption: 1
  m_CanTransitionToSelf: 1
--- !u!1101 &6496803688621511758
AnimatorStateTransition:
  m_ObjectHideFlags: 1
  m_CorrespondingSourceObject: {fileID: 0}
  m_PrefabInstance: {fileID: 0}
  m_PrefabAsset: {fileID: 0}
  m_Name: 
  m_Conditions:
  - m_ConditionMode: 1
    m_ConditionEvent: Dash
    m_EventTreshold: 0
  m_DstStateMachine: {fileID: 0}
  m_DstState: {fileID: -6561951961392134465}
  m_Solo: 0
  m_Mute: 0
  m_IsExit: 0
  serializedVersion: 3
  m_TransitionDuration: 0.1
  m_TransitionOffset: 0
  m_ExitTime: 0
  m_HasExitTime: 0
  m_HasFixedDuration: 1
  m_InterruptionSource: 0
  m_OrderedInterruption: 1
  m_CanTransitionToSelf: 1
--- !u!1101 &7380908250122730645
AnimatorStateTransition:
  m_ObjectHideFlags: 1
  m_CorrespondingSourceObject: {fileID: 0}
  m_PrefabInstance: {fileID: 0}
  m_PrefabAsset: {fileID: 0}
  m_Name: 
  m_Conditions:
  - m_ConditionMode: 1
    m_ConditionEvent: Dash
    m_EventTreshold: 0
  m_DstStateMachine: {fileID: 0}
  m_DstState: {fileID: -6561951961392134465}
  m_Solo: 0
  m_Mute: 0
  m_IsExit: 0
  serializedVersion: 3
  m_TransitionDuration: 0.1
  m_TransitionOffset: 0
  m_ExitTime: 0
  m_HasExitTime: 0
  m_HasFixedDuration: 1
  m_InterruptionSource: 0
  m_OrderedInterruption: 1
  m_CanTransitionToSelf: 1
--- !u!1102 &7752677577175760112
AnimatorState:
  serializedVersion: 6
  m_ObjectHideFlags: 1
  m_CorrespondingSourceObject: {fileID: 0}
  m_PrefabInstance: {fileID: 0}
  m_PrefabAsset: {fileID: 0}
  m_Name: _Light
  m_Speed: 1
  m_CycleOffset: 0
  m_Transitions: []
  m_StateMachineBehaviours: []
  m_Position: {x: 50, y: 50, z: 0}
  m_IKOnFeet: 0
  m_WriteDefaultValues: 1
  m_Mirror: 0
  m_SpeedParameterActive: 0
  m_MirrorParameterActive: 0
  m_CycleOffsetParameterActive: 0
  m_TimeParameterActive: 0
  m_Motion: {fileID: 7400000, guid: a5f1b663fe1bbd74abb6979ab3655559, type: 2}
  m_Tag: 
  m_SpeedParameter: 
  m_MirrorParameter: 
  m_CycleOffsetParameter: 
  m_TimeParameter: 
--- !u!1101 &7776002479358260789
AnimatorStateTransition:
  m_ObjectHideFlags: 1
  m_CorrespondingSourceObject: {fileID: 0}
  m_PrefabInstance: {fileID: 0}
  m_PrefabAsset: {fileID: 0}
  m_Name: 
  m_Conditions:
  - m_ConditionMode: 1
    m_ConditionEvent: Fall
    m_EventTreshold: 0
  m_DstStateMachine: {fileID: 0}
  m_DstState: {fileID: 613170763223365936}
  m_Solo: 0
  m_Mute: 0
  m_IsExit: 0
  serializedVersion: 3
  m_TransitionDuration: 0.1
  m_TransitionOffset: 0
  m_ExitTime: 0
  m_HasExitTime: 0
  m_HasFixedDuration: 1
  m_InterruptionSource: 0
  m_OrderedInterruption: 1
  m_CanTransitionToSelf: 1
--- !u!1101 &7804213628583217779
AnimatorStateTransition:
  m_ObjectHideFlags: 1
  m_CorrespondingSourceObject: {fileID: 0}
  m_PrefabInstance: {fileID: 0}
  m_PrefabAsset: {fileID: 0}
  m_Name: 
  m_Conditions:
  - m_ConditionMode: 1
    m_ConditionEvent: Hitstun
    m_EventTreshold: 0
  m_DstStateMachine: {fileID: 0}
  m_DstState: {fileID: -6697496304831133278}
  m_Solo: 0
  m_Mute: 0
  m_IsExit: 0
  serializedVersion: 3
  m_TransitionDuration: 0.1
  m_TransitionOffset: 0
  m_ExitTime: 0
  m_HasExitTime: 0
  m_HasFixedDuration: 1
  m_InterruptionSource: 0
  m_OrderedInterruption: 1
  m_CanTransitionToSelf: 1
--- !u!1102 &8109684999540956912
AnimatorState:
  serializedVersion: 6
  m_ObjectHideFlags: 1
  m_CorrespondingSourceObject: {fileID: 0}
  m_PrefabInstance: {fileID: 0}
  m_PrefabAsset: {fileID: 0}
  m_Name: _Heavy
  m_Speed: 1
  m_CycleOffset: 0
  m_Transitions: []
  m_StateMachineBehaviours: []
  m_Position: {x: 50, y: 50, z: 0}
  m_IKOnFeet: 0
  m_WriteDefaultValues: 1
  m_Mirror: 0
  m_SpeedParameterActive: 0
  m_MirrorParameterActive: 0
  m_CycleOffsetParameterActive: 0
  m_TimeParameterActive: 0
  m_Motion: {fileID: 7400000, guid: c61e61cfa887e314ba32f0089c1b40d6, type: 2}
  m_Tag: 
  m_SpeedParameter: 
  m_MirrorParameter: 
  m_CycleOffsetParameter: 
  m_TimeParameter: 
--- !u!1101 &8135974859583828611
AnimatorStateTransition:
  m_ObjectHideFlags: 1
  m_CorrespondingSourceObject: {fileID: 0}
  m_PrefabInstance: {fileID: 0}
  m_PrefabAsset: {fileID: 0}
  m_Name: 
  m_Conditions:
  - m_ConditionMode: 1
    m_ConditionEvent: Hitstun
    m_EventTreshold: 0
  m_DstStateMachine: {fileID: 0}
  m_DstState: {fileID: -6697496304831133278}
  m_Solo: 0
  m_Mute: 0
  m_IsExit: 0
  serializedVersion: 3
  m_TransitionDuration: 0.1
  m_TransitionOffset: 0
  m_ExitTime: 0
  m_HasExitTime: 0
  m_HasFixedDuration: 1
  m_InterruptionSource: 0
  m_OrderedInterruption: 1
  m_CanTransitionToSelf: 1
--- !u!1101 &8136152363050174275
AnimatorStateTransition:
  m_ObjectHideFlags: 1
  m_CorrespondingSourceObject: {fileID: 0}
  m_PrefabInstance: {fileID: 0}
  m_PrefabAsset: {fileID: 0}
  m_Name: 
  m_Conditions:
  - m_ConditionMode: 1
    m_ConditionEvent: Hitstun
    m_EventTreshold: 0
  m_DstStateMachine: {fileID: 0}
  m_DstState: {fileID: -6697496304831133278}
  m_Solo: 0
  m_Mute: 0
  m_IsExit: 0
  serializedVersion: 3
  m_TransitionDuration: 0.1
  m_TransitionOffset: 0
  m_ExitTime: 0
  m_HasExitTime: 0
  m_HasFixedDuration: 1
  m_InterruptionSource: 0
  m_OrderedInterruption: 1
  m_CanTransitionToSelf: 1
--- !u!1101 &8157947437027212510
AnimatorStateTransition:
  m_ObjectHideFlags: 1
  m_CorrespondingSourceObject: {fileID: 0}
  m_PrefabInstance: {fileID: 0}
  m_PrefabAsset: {fileID: 0}
  m_Name: 
  m_Conditions:
  - m_ConditionMode: 1
    m_ConditionEvent: Idle
    m_EventTreshold: 0
  m_DstStateMachine: {fileID: 0}
  m_DstState: {fileID: -7014687879055803031}
  m_Solo: 0
  m_Mute: 0
  m_IsExit: 0
  serializedVersion: 3
  m_TransitionDuration: 0.1
  m_TransitionOffset: 0
  m_ExitTime: 0
  m_HasExitTime: 0
  m_HasFixedDuration: 1
  m_InterruptionSource: 0
  m_OrderedInterruption: 1
  m_CanTransitionToSelf: 1
--- !u!1101 &8911495373286776153
AnimatorStateTransition:
  m_ObjectHideFlags: 1
  m_CorrespondingSourceObject: {fileID: 0}
  m_PrefabInstance: {fileID: 0}
  m_PrefabAsset: {fileID: 0}
  m_Name: 
  m_Conditions:
  - m_ConditionMode: 1
    m_ConditionEvent: Jump
    m_EventTreshold: 0
  m_DstStateMachine: {fileID: 0}
  m_DstState: {fileID: -7524597280714314228}
  m_Solo: 0
  m_Mute: 0
  m_IsExit: 0
  serializedVersion: 3
  m_TransitionDuration: 0.1
  m_TransitionOffset: 0
  m_ExitTime: 0
  m_HasExitTime: 0
  m_HasFixedDuration: 1
  m_InterruptionSource: 0
  m_OrderedInterruption: 1
  m_CanTransitionToSelf: 1
--- !u!1101 &9199142022934663474
AnimatorStateTransition:
  m_ObjectHideFlags: 1
  m_CorrespondingSourceObject: {fileID: 0}
  m_PrefabInstance: {fileID: 0}
  m_PrefabAsset: {fileID: 0}
  m_Name: 
  m_Conditions:
  - m_ConditionMode: 1
    m_ConditionEvent: Fall
    m_EventTreshold: 0
  m_DstStateMachine: {fileID: 0}
  m_DstState: {fileID: 613170763223365936}
  m_Solo: 0
  m_Mute: 0
  m_IsExit: 0
  serializedVersion: 3
  m_TransitionDuration: 0.1
  m_TransitionOffset: 0
  m_ExitTime: 0
  m_HasExitTime: 0
  m_HasFixedDuration: 1
  m_InterruptionSource: 0
  m_OrderedInterruption: 1
  m_CanTransitionToSelf: 1<|MERGE_RESOLUTION|>--- conflicted
+++ resolved
@@ -425,16 +425,8 @@
     m_State: {fileID: 8109684999540956912}
     m_Position: {x: 620, y: 680, z: 0}
   - serializedVersion: 1
-<<<<<<< HEAD
     m_State: {fileID: 5699107031088224144}
     m_Position: {x: 655, y: 745, z: 0}
-=======
-    m_State: {fileID: 6422445607545954368}
-    m_Position: {x: 725, y: 875, z: 0}
-  - serializedVersion: 1
-    m_State: {fileID: -497224308168755180}
-    m_Position: {x: 760, y: 940, z: 0}
->>>>>>> 98ef2d4b
   m_ChildStateMachines: []
   m_AnyStateTransitions: []
   m_EntryTransitions: []

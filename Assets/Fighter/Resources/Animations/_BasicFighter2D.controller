%YAML 1.1
%TAG !u! tag:unity3d.com,2011:
--- !u!1101 &-8892588689162859080
AnimatorStateTransition:
  m_ObjectHideFlags: 1
  m_CorrespondingSourceObject: {fileID: 0}
  m_PrefabInstance: {fileID: 0}
  m_PrefabAsset: {fileID: 0}
  m_Name: 
  m_Conditions:
  - m_ConditionMode: 1
    m_ConditionEvent: KO
    m_EventTreshold: 0
  m_DstStateMachine: {fileID: 0}
  m_DstState: {fileID: 4690952539883831429}
  m_Solo: 0
  m_Mute: 0
  m_IsExit: 0
  serializedVersion: 3
  m_TransitionDuration: 0.1
  m_TransitionOffset: 0
  m_ExitTime: 0
  m_HasExitTime: 0
  m_HasFixedDuration: 1
  m_InterruptionSource: 0
  m_OrderedInterruption: 1
  m_CanTransitionToSelf: 1
--- !u!1101 &-8744286520215318136
AnimatorStateTransition:
  m_ObjectHideFlags: 1
  m_CorrespondingSourceObject: {fileID: 0}
  m_PrefabInstance: {fileID: 0}
  m_PrefabAsset: {fileID: 0}
  m_Name: 
  m_Conditions:
  - m_ConditionMode: 1
    m_ConditionEvent: KO
    m_EventTreshold: 0
  m_DstStateMachine: {fileID: 0}
  m_DstState: {fileID: 4690952539883831429}
  m_Solo: 0
  m_Mute: 0
  m_IsExit: 0
  serializedVersion: 3
  m_TransitionDuration: 0.1
  m_TransitionOffset: 0
  m_ExitTime: 0
  m_HasExitTime: 0
  m_HasFixedDuration: 1
  m_InterruptionSource: 0
  m_OrderedInterruption: 1
  m_CanTransitionToSelf: 1
--- !u!1101 &-8286792761387348807
AnimatorStateTransition:
  m_ObjectHideFlags: 1
  m_CorrespondingSourceObject: {fileID: 0}
  m_PrefabInstance: {fileID: 0}
  m_PrefabAsset: {fileID: 0}
  m_Name: 
  m_Conditions:
  - m_ConditionMode: 1
    m_ConditionEvent: Jump
    m_EventTreshold: 0
  m_DstStateMachine: {fileID: 0}
  m_DstState: {fileID: -7524597280714314228}
  m_Solo: 0
  m_Mute: 0
  m_IsExit: 0
  serializedVersion: 3
  m_TransitionDuration: 0.1
  m_TransitionOffset: 0
  m_ExitTime: 0
  m_HasExitTime: 0
  m_HasFixedDuration: 1
  m_InterruptionSource: 0
  m_OrderedInterruption: 1
  m_CanTransitionToSelf: 1
--- !u!1101 &-8083937132272885890
AnimatorStateTransition:
  m_ObjectHideFlags: 1
  m_CorrespondingSourceObject: {fileID: 0}
  m_PrefabInstance: {fileID: 0}
  m_PrefabAsset: {fileID: 0}
  m_Name: 
  m_Conditions:
  - m_ConditionMode: 1
    m_ConditionEvent: Dash
    m_EventTreshold: 0
  m_DstStateMachine: {fileID: 0}
  m_DstState: {fileID: -6561951961392134465}
  m_Solo: 0
  m_Mute: 0
  m_IsExit: 0
  serializedVersion: 3
  m_TransitionDuration: 0.1
  m_TransitionOffset: 0
  m_ExitTime: 0
  m_HasExitTime: 0
  m_HasFixedDuration: 1
  m_InterruptionSource: 0
  m_OrderedInterruption: 1
  m_CanTransitionToSelf: 1
--- !u!1101 &-7827504356705172066
AnimatorStateTransition:
  m_ObjectHideFlags: 1
  m_CorrespondingSourceObject: {fileID: 0}
  m_PrefabInstance: {fileID: 0}
  m_PrefabAsset: {fileID: 0}
  m_Name: 
  m_Conditions:
  - m_ConditionMode: 1
    m_ConditionEvent: KO
    m_EventTreshold: 0
  m_DstStateMachine: {fileID: 0}
  m_DstState: {fileID: 4690952539883831429}
  m_Solo: 0
  m_Mute: 0
  m_IsExit: 0
  serializedVersion: 3
  m_TransitionDuration: 0.1
  m_TransitionOffset: 0
  m_ExitTime: 0
  m_HasExitTime: 0
  m_HasFixedDuration: 1
  m_InterruptionSource: 0
  m_OrderedInterruption: 1
  m_CanTransitionToSelf: 1
--- !u!1102 &-7524597280714314228
AnimatorState:
  serializedVersion: 6
  m_ObjectHideFlags: 1
  m_CorrespondingSourceObject: {fileID: 0}
  m_PrefabInstance: {fileID: 0}
  m_PrefabAsset: {fileID: 0}
  m_Name: Jump
  m_Speed: 1
  m_CycleOffset: 0
  m_Transitions:
  - {fileID: 8157947437027212510}
  - {fileID: 5905892536765967323}
  - {fileID: 2778966424180474233}
  - {fileID: -2919376447071444342}
  - {fileID: 5767751471853311455}
  - {fileID: -8744286520215318136}
  - {fileID: 8482203996107295447}
  m_StateMachineBehaviours: []
  m_Position: {x: 50, y: 50, z: 0}
  m_IKOnFeet: 0
  m_WriteDefaultValues: 1
  m_Mirror: 0
  m_SpeedParameterActive: 0
  m_MirrorParameterActive: 0
  m_CycleOffsetParameterActive: 0
  m_TimeParameterActive: 0
  m_Motion: {fileID: 7400000, guid: d99da051434c5934e92ed6cd9577ca70, type: 2}
  m_Tag: 
  m_SpeedParameter: 
  m_MirrorParameter: 
  m_CycleOffsetParameter: 
  m_TimeParameter: 
--- !u!1102 &-7178083629603890868
AnimatorState:
  serializedVersion: 6
  m_ObjectHideFlags: 1
  m_CorrespondingSourceObject: {fileID: 0}
  m_PrefabInstance: {fileID: 0}
  m_PrefabAsset: {fileID: 0}
  m_Name: AttackAnim
  m_Speed: 1
  m_CycleOffset: 0
  m_Transitions: []
  m_StateMachineBehaviours: []
  m_Position: {x: 50, y: 50, z: 0}
  m_IKOnFeet: 0
  m_WriteDefaultValues: 1
  m_Mirror: 0
  m_SpeedParameterActive: 0
  m_MirrorParameterActive: 0
  m_CycleOffsetParameterActive: 0
  m_TimeParameterActive: 0
  m_Motion: {fileID: 7400000, guid: 9ee3adc9073aa5a4cb6d4c41830b4e37, type: 2}
  m_Tag: 
  m_SpeedParameter: 
  m_MirrorParameter: 
  m_CycleOffsetParameter: 
  m_TimeParameter: 
--- !u!1101 &-7165777373245270326
AnimatorStateTransition:
  m_ObjectHideFlags: 1
  m_CorrespondingSourceObject: {fileID: 0}
  m_PrefabInstance: {fileID: 0}
  m_PrefabAsset: {fileID: 0}
  m_Name: 
  m_Conditions:
  - m_ConditionMode: 1
    m_ConditionEvent: Fall
    m_EventTreshold: 0
  m_DstStateMachine: {fileID: 0}
  m_DstState: {fileID: 613170763223365936}
  m_Solo: 0
  m_Mute: 0
  m_IsExit: 0
  serializedVersion: 3
  m_TransitionDuration: 0.1
  m_TransitionOffset: 0
  m_ExitTime: 0.40000004
  m_HasExitTime: 0
  m_HasFixedDuration: 1
  m_InterruptionSource: 0
  m_OrderedInterruption: 1
  m_CanTransitionToSelf: 1
--- !u!1102 &-7014687879055803031
AnimatorState:
  serializedVersion: 6
  m_ObjectHideFlags: 1
  m_CorrespondingSourceObject: {fileID: 0}
  m_PrefabInstance: {fileID: 0}
  m_PrefabAsset: {fileID: 0}
  m_Name: Idle
  m_Speed: 1
  m_CycleOffset: 0
  m_Transitions:
  - {fileID: -3787002955995564361}
  - {fileID: -1269542158456961453}
  - {fileID: 3053578850534465832}
  - {fileID: 7380908250122730645}
  - {fileID: 7804213628583217779}
  - {fileID: -2990614680413986645}
  - {fileID: -6956878271838578084}
  m_StateMachineBehaviours: []
  m_Position: {x: 50, y: 50, z: 0}
  m_IKOnFeet: 0
  m_WriteDefaultValues: 1
  m_Mirror: 0
  m_SpeedParameterActive: 0
  m_MirrorParameterActive: 0
  m_CycleOffsetParameterActive: 0
  m_TimeParameterActive: 0
  m_Motion: {fileID: 7400000, guid: cb06378272ef3724a87e4a80cb26d0d8, type: 2}
  m_Tag: 
  m_SpeedParameter: 
  m_MirrorParameter: 
  m_CycleOffsetParameter: 
  m_TimeParameter: 
--- !u!1101 &-6956878271838578084
AnimatorStateTransition:
  m_ObjectHideFlags: 1
  m_CorrespondingSourceObject: {fileID: 0}
  m_PrefabInstance: {fileID: 0}
  m_PrefabAsset: {fileID: 0}
  m_Name: 
  m_Conditions:
  - m_ConditionMode: 1
    m_ConditionEvent: LightAttack
    m_EventTreshold: 0
  m_DstStateMachine: {fileID: 0}
  m_DstState: {fileID: 7752677577175760112}
  m_Solo: 0
  m_Mute: 0
  m_IsExit: 0
  serializedVersion: 3
  m_TransitionDuration: 0.1
  m_TransitionOffset: 0
  m_ExitTime: 0.25
  m_HasExitTime: 0
  m_HasFixedDuration: 1
  m_InterruptionSource: 0
  m_OrderedInterruption: 1
  m_CanTransitionToSelf: 1
--- !u!1102 &-6697496304831133278
AnimatorState:
  serializedVersion: 6
  m_ObjectHideFlags: 1
  m_CorrespondingSourceObject: {fileID: 0}
  m_PrefabInstance: {fileID: 0}
  m_PrefabAsset: {fileID: 0}
  m_Name: Hitstun
  m_Speed: 1
  m_CycleOffset: 0
  m_Transitions:
  - {fileID: 6326495766266418945}
  - {fileID: 6259693541200403713}
  - {fileID: -1077575071492052207}
  - {fileID: -3123209451520230510}
  - {fileID: -8083937132272885890}
  - {fileID: -8892588689162859080}
  - {fileID: 1851652506732618409}
  m_StateMachineBehaviours: []
  m_Position: {x: 50, y: 50, z: 0}
  m_IKOnFeet: 0
  m_WriteDefaultValues: 1
  m_Mirror: 0
  m_SpeedParameterActive: 0
  m_MirrorParameterActive: 0
  m_CycleOffsetParameterActive: 0
  m_TimeParameterActive: 0
  m_Motion: {fileID: 7400000, guid: 72e2649e823215a47834a10881f05d10, type: 2}
  m_Tag: 
  m_SpeedParameter: 
  m_MirrorParameter: 
  m_CycleOffsetParameter: 
  m_TimeParameter: 
--- !u!1102 &-6561951961392134465
AnimatorState:
  serializedVersion: 6
  m_ObjectHideFlags: 1
  m_CorrespondingSourceObject: {fileID: 0}
  m_PrefabInstance: {fileID: 0}
  m_PrefabAsset: {fileID: 0}
  m_Name: Dash
  m_Speed: 1
  m_CycleOffset: 0
  m_Transitions:
  - {fileID: -5199476106406663862}
  - {fileID: 5985288834307791384}
  - {fileID: -8286792761387348807}
  - {fileID: 7776002479358260789}
  - {fileID: -458439845603726756}
  - {fileID: 3249817694494349346}
  - {fileID: 4553913160164615517}
  m_StateMachineBehaviours: []
  m_Position: {x: 50, y: 50, z: 0}
  m_IKOnFeet: 0
  m_WriteDefaultValues: 1
  m_Mirror: 0
  m_SpeedParameterActive: 0
  m_MirrorParameterActive: 0
  m_CycleOffsetParameterActive: 0
  m_TimeParameterActive: 0
  m_Motion: {fileID: 7400000, guid: 19cc9c82414871f46911b10cb3a3792b, type: 2}
  m_Tag: 
  m_SpeedParameter: 
  m_MirrorParameter: 
  m_CycleOffsetParameter: 
  m_TimeParameter: 
--- !u!1101 &-6349638775538150534
AnimatorStateTransition:
  m_ObjectHideFlags: 1
  m_CorrespondingSourceObject: {fileID: 0}
  m_PrefabInstance: {fileID: 0}
  m_PrefabAsset: {fileID: 0}
  m_Name: 
  m_Conditions:
  - m_ConditionMode: 1
    m_ConditionEvent: Dash
    m_EventTreshold: 0
  m_DstStateMachine: {fileID: 0}
  m_DstState: {fileID: -6561951961392134465}
  m_Solo: 0
  m_Mute: 0
  m_IsExit: 0
  serializedVersion: 3
  m_TransitionDuration: 0.1
  m_TransitionOffset: 0
  m_ExitTime: 0
  m_HasExitTime: 0
  m_HasFixedDuration: 1
  m_InterruptionSource: 0
  m_OrderedInterruption: 1
  m_CanTransitionToSelf: 1
--- !u!1101 &-6125446106109267697
AnimatorStateTransition:
  m_ObjectHideFlags: 1
  m_CorrespondingSourceObject: {fileID: 0}
  m_PrefabInstance: {fileID: 0}
  m_PrefabAsset: {fileID: 0}
  m_Name: 
  m_Conditions:
  - m_ConditionMode: 1
    m_ConditionEvent: LightAttack
    m_EventTreshold: 0
  m_DstStateMachine: {fileID: 0}
  m_DstState: {fileID: 7752677577175760112}
  m_Solo: 0
  m_Mute: 0
  m_IsExit: 0
  serializedVersion: 3
  m_TransitionDuration: 0.1
  m_TransitionOffset: 0
  m_ExitTime: 0
  m_HasExitTime: 0
  m_HasFixedDuration: 1
  m_InterruptionSource: 0
  m_OrderedInterruption: 1
  m_CanTransitionToSelf: 1
--- !u!1101 &-5199476106406663862
AnimatorStateTransition:
  m_ObjectHideFlags: 1
  m_CorrespondingSourceObject: {fileID: 0}
  m_PrefabInstance: {fileID: 0}
  m_PrefabAsset: {fileID: 0}
  m_Name: 
  m_Conditions:
  - m_ConditionMode: 1
    m_ConditionEvent: Idle
    m_EventTreshold: 0
  m_DstStateMachine: {fileID: 0}
  m_DstState: {fileID: -7014687879055803031}
  m_Solo: 0
  m_Mute: 0
  m_IsExit: 0
  serializedVersion: 3
  m_TransitionDuration: 0.1
  m_TransitionOffset: 0
  m_ExitTime: 0
  m_HasExitTime: 0
  m_HasFixedDuration: 1
  m_InterruptionSource: 0
  m_OrderedInterruption: 1
  m_CanTransitionToSelf: 1
--- !u!1101 &-5056871495975284914
AnimatorStateTransition:
  m_ObjectHideFlags: 1
  m_CorrespondingSourceObject: {fileID: 0}
  m_PrefabInstance: {fileID: 0}
  m_PrefabAsset: {fileID: 0}
  m_Name: 
  m_Conditions:
  - m_ConditionMode: 1
    m_ConditionEvent: Walk
    m_EventTreshold: 0
  m_DstStateMachine: {fileID: 0}
  m_DstState: {fileID: -3883042385204809701}
  m_Solo: 0
  m_Mute: 0
  m_IsExit: 0
  serializedVersion: 3
  m_TransitionDuration: 0.1
  m_TransitionOffset: 0
  m_ExitTime: 0
  m_HasExitTime: 0
  m_HasFixedDuration: 1
  m_InterruptionSource: 0
  m_OrderedInterruption: 1
  m_CanTransitionToSelf: 1
--- !u!1102 &-3883042385204809701
AnimatorState:
  serializedVersion: 6
  m_ObjectHideFlags: 1
  m_CorrespondingSourceObject: {fileID: 0}
  m_PrefabInstance: {fileID: 0}
  m_PrefabAsset: {fileID: 0}
  m_Name: Walk
  m_Speed: 1
  m_CycleOffset: 0
  m_Transitions:
  - {fileID: 2374347219674461888}
  - {fileID: 8911495373286776153}
  - {fileID: 2961478068043230960}
  - {fileID: 6496803688621511758}
  - {fileID: 8135974859583828611}
  - {fileID: 4834938009427202891}
  - {fileID: 4594931700812997037}
  m_StateMachineBehaviours: []
  m_Position: {x: 50, y: 50, z: 0}
  m_IKOnFeet: 0
  m_WriteDefaultValues: 1
  m_Mirror: 0
  m_SpeedParameterActive: 0
  m_MirrorParameterActive: 0
  m_CycleOffsetParameterActive: 0
  m_TimeParameterActive: 0
  m_Motion: {fileID: 7400000, guid: 0741691d6da550c43882e970cfbf5821, type: 2}
  m_Tag: 
  m_SpeedParameter: 
  m_MirrorParameter: 
  m_CycleOffsetParameter: 
  m_TimeParameter: 
--- !u!1101 &-3787002955995564361
AnimatorStateTransition:
  m_ObjectHideFlags: 1
  m_CorrespondingSourceObject: {fileID: 0}
  m_PrefabInstance: {fileID: 0}
  m_PrefabAsset: {fileID: 0}
  m_Name: 
  m_Conditions:
  - m_ConditionMode: 1
    m_ConditionEvent: Walk
    m_EventTreshold: 0
  m_DstStateMachine: {fileID: 0}
  m_DstState: {fileID: -3883042385204809701}
  m_Solo: 0
  m_Mute: 0
  m_IsExit: 0
  serializedVersion: 3
  m_TransitionDuration: 0.1
  m_TransitionOffset: 0
  m_ExitTime: 0
  m_HasExitTime: 0
  m_HasFixedDuration: 1
  m_InterruptionSource: 0
  m_OrderedInterruption: 1
  m_CanTransitionToSelf: 1
--- !u!1107 &-3543565225641457466
AnimatorStateMachine:
  serializedVersion: 6
  m_ObjectHideFlags: 1
  m_CorrespondingSourceObject: {fileID: 0}
  m_PrefabInstance: {fileID: 0}
  m_PrefabAsset: {fileID: 0}
  m_Name: Base Layer
  m_ChildStates:
  - serializedVersion: 1
    m_State: {fileID: -7014687879055803031}
    m_Position: {x: 470, y: -60, z: 0}
  - serializedVersion: 1
    m_State: {fileID: -3883042385204809701}
    m_Position: {x: 930, y: -10, z: 0}
  - serializedVersion: 1
    m_State: {fileID: -7524597280714314228}
    m_Position: {x: 0, y: 70, z: 0}
  - serializedVersion: 1
    m_State: {fileID: 613170763223365936}
    m_Position: {x: -60, y: 490, z: 0}
  - serializedVersion: 1
    m_State: {fileID: -6561951961392134465}
    m_Position: {x: 1080, y: 270, z: 0}
  - serializedVersion: 1
    m_State: {fileID: -6697496304831133278}
    m_Position: {x: 160, y: 720, z: 0}
  - serializedVersion: 1
    m_State: {fileID: 4690952539883831429}
    m_Position: {x: 1010, y: 550, z: 0}
  - serializedVersion: 1
    m_State: {fileID: 7752677577175760112}
    m_Position: {x: 750, y: 720, z: 0}
  - serializedVersion: 1
    m_State: {fileID: -3080174455893985604}
    m_Position: {x: 380, y: 870, z: 0}
  - serializedVersion: 1
    m_State: {fileID: 8109684999540956912}
<<<<<<< HEAD
    m_Position: {x: 620, y: 680, z: 0}
  - serializedVersion: 1
    m_State: {fileID: 5699107031088224144}
    m_Position: {x: 655, y: 745, z: 0}
=======
    m_Position: {x: 610, y: 900, z: 0}
  - serializedVersion: 1
    m_State: {fileID: -7178083629603890868}
    m_Position: {x: 120, y: 890, z: 0}
  - serializedVersion: 1
    m_State: {fileID: 8048028061734894418}
    m_Position: {x: 890, y: 890, z: 0}
>>>>>>> 7ab8785e
  m_ChildStateMachines: []
  m_AnyStateTransitions: []
  m_EntryTransitions: []
  m_StateMachineTransitions: {}
  m_StateMachineBehaviours: []
  m_AnyStatePosition: {x: 0, y: -140, z: 0}
  m_EntryPosition: {x: 0, y: 0, z: 0}
  m_ExitPosition: {x: 0, y: -90, z: 0}
  m_ParentStateMachinePosition: {x: 800, y: 20, z: 0}
  m_DefaultState: {fileID: -7014687879055803031}
--- !u!1101 &-3123209451520230510
AnimatorStateTransition:
  m_ObjectHideFlags: 1
  m_CorrespondingSourceObject: {fileID: 0}
  m_PrefabInstance: {fileID: 0}
  m_PrefabAsset: {fileID: 0}
  m_Name: 
  m_Conditions:
  - m_ConditionMode: 1
    m_ConditionEvent: Fall
    m_EventTreshold: 0
  m_DstStateMachine: {fileID: 0}
  m_DstState: {fileID: 613170763223365936}
  m_Solo: 0
  m_Mute: 0
  m_IsExit: 0
  serializedVersion: 3
  m_TransitionDuration: 0.1
  m_TransitionOffset: 0
  m_ExitTime: 0
  m_HasExitTime: 0
  m_HasFixedDuration: 1
  m_InterruptionSource: 0
  m_OrderedInterruption: 1
  m_CanTransitionToSelf: 1
--- !u!1102 &-3080174455893985604
AnimatorState:
  serializedVersion: 6
  m_ObjectHideFlags: 1
  m_CorrespondingSourceObject: {fileID: 0}
  m_PrefabInstance: {fileID: 0}
  m_PrefabAsset: {fileID: 0}
  m_Name: _Medium
  m_Speed: 1
  m_CycleOffset: 0
  m_Transitions: []
  m_StateMachineBehaviours: []
  m_Position: {x: 50, y: 50, z: 0}
  m_IKOnFeet: 0
  m_WriteDefaultValues: 1
  m_Mirror: 0
  m_SpeedParameterActive: 0
  m_MirrorParameterActive: 0
  m_CycleOffsetParameterActive: 0
  m_TimeParameterActive: 0
  m_Motion: {fileID: 7400000, guid: 4d7b4acc943c35340a4bca88f73d1b76, type: 2}
  m_Tag: 
  m_SpeedParameter: 
  m_MirrorParameter: 
  m_CycleOffsetParameter: 
  m_TimeParameter: 
--- !u!1101 &-2990614680413986645
AnimatorStateTransition:
  m_ObjectHideFlags: 1
  m_CorrespondingSourceObject: {fileID: 0}
  m_PrefabInstance: {fileID: 0}
  m_PrefabAsset: {fileID: 0}
  m_Name: 
  m_Conditions:
  - m_ConditionMode: 1
    m_ConditionEvent: KO
    m_EventTreshold: 0
  m_DstStateMachine: {fileID: 0}
  m_DstState: {fileID: 4690952539883831429}
  m_Solo: 0
  m_Mute: 0
  m_IsExit: 0
  serializedVersion: 3
  m_TransitionDuration: 0.1
  m_TransitionOffset: 0
  m_ExitTime: 0
  m_HasExitTime: 0
  m_HasFixedDuration: 1
  m_InterruptionSource: 0
  m_OrderedInterruption: 1
  m_CanTransitionToSelf: 1
--- !u!1101 &-2919376447071444342
AnimatorStateTransition:
  m_ObjectHideFlags: 1
  m_CorrespondingSourceObject: {fileID: 0}
  m_PrefabInstance: {fileID: 0}
  m_PrefabAsset: {fileID: 0}
  m_Name: 
  m_Conditions:
  - m_ConditionMode: 1
    m_ConditionEvent: Dash
    m_EventTreshold: 0
  m_DstStateMachine: {fileID: 0}
  m_DstState: {fileID: -6561951961392134465}
  m_Solo: 0
  m_Mute: 0
  m_IsExit: 0
  serializedVersion: 3
  m_TransitionDuration: 0.1
  m_TransitionOffset: 0
  m_ExitTime: 0
  m_HasExitTime: 0
  m_HasFixedDuration: 1
  m_InterruptionSource: 0
  m_OrderedInterruption: 1
  m_CanTransitionToSelf: 1
--- !u!1101 &-1269542158456961453
AnimatorStateTransition:
  m_ObjectHideFlags: 1
  m_CorrespondingSourceObject: {fileID: 0}
  m_PrefabInstance: {fileID: 0}
  m_PrefabAsset: {fileID: 0}
  m_Name: 
  m_Conditions:
  - m_ConditionMode: 1
    m_ConditionEvent: Jump
    m_EventTreshold: 0
  m_DstStateMachine: {fileID: 0}
  m_DstState: {fileID: -7524597280714314228}
  m_Solo: 0
  m_Mute: 0
  m_IsExit: 0
  serializedVersion: 3
  m_TransitionDuration: 0.1
  m_TransitionOffset: 0
  m_ExitTime: 0
  m_HasExitTime: 0
  m_HasFixedDuration: 1
  m_InterruptionSource: 0
  m_OrderedInterruption: 1
  m_CanTransitionToSelf: 1
--- !u!1101 &-1232468540178788880
AnimatorStateTransition:
  m_ObjectHideFlags: 1
  m_CorrespondingSourceObject: {fileID: 0}
  m_PrefabInstance: {fileID: 0}
  m_PrefabAsset: {fileID: 0}
  m_Name: 
  m_Conditions:
  - m_ConditionMode: 1
    m_ConditionEvent: Hitstun
    m_EventTreshold: 0
  m_DstStateMachine: {fileID: 0}
  m_DstState: {fileID: -6697496304831133278}
  m_Solo: 0
  m_Mute: 0
  m_IsExit: 0
  serializedVersion: 3
  m_TransitionDuration: 0.1
  m_TransitionOffset: 0
  m_ExitTime: 0
  m_HasExitTime: 0
  m_HasFixedDuration: 1
  m_InterruptionSource: 0
  m_OrderedInterruption: 1
  m_CanTransitionToSelf: 1
--- !u!1101 &-1077575071492052207
AnimatorStateTransition:
  m_ObjectHideFlags: 1
  m_CorrespondingSourceObject: {fileID: 0}
  m_PrefabInstance: {fileID: 0}
  m_PrefabAsset: {fileID: 0}
  m_Name: 
  m_Conditions:
  - m_ConditionMode: 1
    m_ConditionEvent: Jump
    m_EventTreshold: 0
  m_DstStateMachine: {fileID: 0}
  m_DstState: {fileID: -7524597280714314228}
  m_Solo: 0
  m_Mute: 0
  m_IsExit: 0
  serializedVersion: 3
  m_TransitionDuration: 0.1
  m_TransitionOffset: 0
  m_ExitTime: 0
  m_HasExitTime: 0
  m_HasFixedDuration: 1
  m_InterruptionSource: 0
  m_OrderedInterruption: 1
  m_CanTransitionToSelf: 1
<<<<<<< HEAD
--- !u!1102 &-497224308168755180
AnimatorState:
  serializedVersion: 6
=======
--- !u!1101 &-752204998058701555
AnimatorStateTransition:
>>>>>>> 7ab8785e
  m_ObjectHideFlags: 1
  m_CorrespondingSourceObject: {fileID: 0}
  m_PrefabInstance: {fileID: 0}
  m_PrefabAsset: {fileID: 0}
<<<<<<< HEAD
  m_Name: New Animation
  m_Speed: 1
  m_CycleOffset: 0
  m_Transitions: []
  m_StateMachineBehaviours: []
  m_Position: {x: 50, y: 50, z: 0}
  m_IKOnFeet: 0
  m_WriteDefaultValues: 1
  m_Mirror: 0
  m_SpeedParameterActive: 0
  m_MirrorParameterActive: 0
  m_CycleOffsetParameterActive: 0
  m_TimeParameterActive: 0
  m_Motion: {fileID: 7400000, guid: d37229f2f357d8b4d9ca8ea5ba19cedc, type: 2}
  m_Tag: 
  m_SpeedParameter: 
  m_MirrorParameter: 
  m_CycleOffsetParameter: 
  m_TimeParameter: 
=======
  m_Name: 
  m_Conditions:
  - m_ConditionMode: 1
    m_ConditionEvent: Hitstun
    m_EventTreshold: 0
  m_DstStateMachine: {fileID: 0}
  m_DstState: {fileID: -6697496304831133278}
  m_Solo: 0
  m_Mute: 0
  m_IsExit: 0
  serializedVersion: 3
  m_TransitionDuration: 0.1
  m_TransitionOffset: 0
  m_ExitTime: 0.40000004
  m_HasExitTime: 0
  m_HasFixedDuration: 1
  m_InterruptionSource: 0
  m_OrderedInterruption: 1
  m_CanTransitionToSelf: 1
>>>>>>> 7ab8785e
--- !u!1101 &-458439845603726756
AnimatorStateTransition:
  m_ObjectHideFlags: 1
  m_CorrespondingSourceObject: {fileID: 0}
  m_PrefabInstance: {fileID: 0}
  m_PrefabAsset: {fileID: 0}
  m_Name: 
  m_Conditions:
  - m_ConditionMode: 1
    m_ConditionEvent: Hitstun
    m_EventTreshold: 0
  m_DstStateMachine: {fileID: 0}
  m_DstState: {fileID: -6697496304831133278}
  m_Solo: 0
  m_Mute: 0
  m_IsExit: 0
  serializedVersion: 3
  m_TransitionDuration: 0.1
  m_TransitionOffset: 0
  m_ExitTime: 0
  m_HasExitTime: 0
  m_HasFixedDuration: 1
  m_InterruptionSource: 0
  m_OrderedInterruption: 1
  m_CanTransitionToSelf: 1
--- !u!1101 &-453752590492350577
AnimatorStateTransition:
  m_ObjectHideFlags: 1
  m_CorrespondingSourceObject: {fileID: 0}
  m_PrefabInstance: {fileID: 0}
  m_PrefabAsset: {fileID: 0}
  m_Name: 
  m_Conditions:
  - m_ConditionMode: 1
    m_ConditionEvent: Idle
    m_EventTreshold: 0
  m_DstStateMachine: {fileID: 0}
  m_DstState: {fileID: -7014687879055803031}
  m_Solo: 0
  m_Mute: 0
  m_IsExit: 0
  serializedVersion: 3
  m_TransitionDuration: 0.1
  m_TransitionOffset: 0
  m_ExitTime: 0.40000004
  m_HasExitTime: 0
  m_HasFixedDuration: 1
  m_InterruptionSource: 0
  m_OrderedInterruption: 1
  m_CanTransitionToSelf: 1
--- !u!91 &9100000
AnimatorController:
  m_ObjectHideFlags: 0
  m_CorrespondingSourceObject: {fileID: 0}
  m_PrefabInstance: {fileID: 0}
  m_PrefabAsset: {fileID: 0}
  m_Name: _BasicFighter2D
  serializedVersion: 5
  m_AnimatorParameters:
  - m_Name: Idle
    m_Type: 4
    m_DefaultFloat: 0
    m_DefaultInt: 0
    m_DefaultBool: 0
    m_Controller: {fileID: 9100000}
  - m_Name: Walk
    m_Type: 4
    m_DefaultFloat: 0
    m_DefaultInt: 0
    m_DefaultBool: 0
    m_Controller: {fileID: 9100000}
  - m_Name: Jump
    m_Type: 4
    m_DefaultFloat: 0
    m_DefaultInt: 0
    m_DefaultBool: 0
    m_Controller: {fileID: 9100000}
  - m_Name: Fall
    m_Type: 4
    m_DefaultFloat: 0
    m_DefaultInt: 0
    m_DefaultBool: 0
    m_Controller: {fileID: 9100000}
  - m_Name: Dash
    m_Type: 4
    m_DefaultFloat: 0
    m_DefaultInt: 0
    m_DefaultBool: 0
    m_Controller: {fileID: 9100000}
  - m_Name: Hitstun
    m_Type: 4
    m_DefaultFloat: 0
    m_DefaultInt: 0
    m_DefaultBool: 0
    m_Controller: {fileID: 9100000}
  - m_Name: KO
    m_Type: 4
    m_DefaultFloat: 0
    m_DefaultInt: 0
    m_DefaultBool: 0
    m_Controller: {fileID: 9100000}
  - m_Name: LightAttack
    m_Type: 4
    m_DefaultFloat: 0
    m_DefaultInt: 0
    m_DefaultBool: 0
    m_Controller: {fileID: 9100000}
  m_AnimatorLayers:
  - serializedVersion: 5
    m_Name: Base Layer
    m_StateMachine: {fileID: -3543565225641457466}
    m_Mask: {fileID: 0}
    m_Motions: []
    m_Behaviours: []
    m_BlendingMode: 0
    m_SyncedLayerIndex: -1
    m_DefaultWeight: 0
    m_IKPass: 0
    m_SyncedLayerAffectsTiming: 0
    m_Controller: {fileID: 9100000}
--- !u!1102 &613170763223365936
AnimatorState:
  serializedVersion: 6
  m_ObjectHideFlags: 1
  m_CorrespondingSourceObject: {fileID: 0}
  m_PrefabInstance: {fileID: 0}
  m_PrefabAsset: {fileID: 0}
  m_Name: Fall
  m_Speed: 1
  m_CycleOffset: 0
  m_Transitions:
  - {fileID: 6289252280992785449}
  - {fileID: 4496227570050215517}
  - {fileID: 1470468482934244278}
  - {fileID: 3368482182166419269}
  - {fileID: -1232468540178788880}
  - {fileID: -7827504356705172066}
  - {fileID: -6125446106109267697}
  m_StateMachineBehaviours: []
  m_Position: {x: 50, y: 50, z: 0}
  m_IKOnFeet: 0
  m_WriteDefaultValues: 1
  m_Mirror: 0
  m_SpeedParameterActive: 0
  m_MirrorParameterActive: 0
  m_CycleOffsetParameterActive: 0
  m_TimeParameterActive: 0
  m_Motion: {fileID: 7400000, guid: 72e2649e823215a47834a10881f05d10, type: 2}
  m_Tag: 
  m_SpeedParameter: 
  m_MirrorParameter: 
  m_CycleOffsetParameter: 
  m_TimeParameter: 
--- !u!1101 &875411253831247355
AnimatorStateTransition:
  m_ObjectHideFlags: 1
  m_CorrespondingSourceObject: {fileID: 0}
  m_PrefabInstance: {fileID: 0}
  m_PrefabAsset: {fileID: 0}
  m_Name: 
  m_Conditions:
  - m_ConditionMode: 1
    m_ConditionEvent: KO
    m_EventTreshold: 0
  m_DstStateMachine: {fileID: 0}
  m_DstState: {fileID: 4690952539883831429}
  m_Solo: 0
  m_Mute: 0
  m_IsExit: 0
  serializedVersion: 3
  m_TransitionDuration: 0.1
  m_TransitionOffset: 0
  m_ExitTime: 0.40000004
  m_HasExitTime: 0
  m_HasFixedDuration: 1
  m_InterruptionSource: 0
  m_OrderedInterruption: 1
  m_CanTransitionToSelf: 1
--- !u!1101 &1470468482934244278
AnimatorStateTransition:
  m_ObjectHideFlags: 1
  m_CorrespondingSourceObject: {fileID: 0}
  m_PrefabInstance: {fileID: 0}
  m_PrefabAsset: {fileID: 0}
  m_Name: 
  m_Conditions:
  - m_ConditionMode: 1
    m_ConditionEvent: Jump
    m_EventTreshold: 0
  m_DstStateMachine: {fileID: 0}
  m_DstState: {fileID: -7524597280714314228}
  m_Solo: 0
  m_Mute: 0
  m_IsExit: 0
  serializedVersion: 3
  m_TransitionDuration: 0.1
  m_TransitionOffset: 0
  m_ExitTime: 0
  m_HasExitTime: 0
  m_HasFixedDuration: 1
  m_InterruptionSource: 0
  m_OrderedInterruption: 1
  m_CanTransitionToSelf: 1
--- !u!1101 &1851652506732618409
AnimatorStateTransition:
  m_ObjectHideFlags: 1
  m_CorrespondingSourceObject: {fileID: 0}
  m_PrefabInstance: {fileID: 0}
  m_PrefabAsset: {fileID: 0}
  m_Name: 
  m_Conditions:
  - m_ConditionMode: 1
    m_ConditionEvent: LightAttack
    m_EventTreshold: 0
  m_DstStateMachine: {fileID: 0}
  m_DstState: {fileID: 7752677577175760112}
  m_Solo: 0
  m_Mute: 0
  m_IsExit: 0
  serializedVersion: 3
  m_TransitionDuration: 0.1
  m_TransitionOffset: 0
  m_ExitTime: 0
  m_HasExitTime: 0
  m_HasFixedDuration: 1
  m_InterruptionSource: 0
  m_OrderedInterruption: 1
  m_CanTransitionToSelf: 1
--- !u!1101 &1892405325205977471
AnimatorStateTransition:
  m_ObjectHideFlags: 1
  m_CorrespondingSourceObject: {fileID: 0}
  m_PrefabInstance: {fileID: 0}
  m_PrefabAsset: {fileID: 0}
  m_Name: 
  m_Conditions:
  - m_ConditionMode: 1
    m_ConditionEvent: Idle
    m_EventTreshold: 0
  m_DstStateMachine: {fileID: 0}
  m_DstState: {fileID: -7014687879055803031}
  m_Solo: 0
  m_Mute: 0
  m_IsExit: 0
  serializedVersion: 3
  m_TransitionDuration: 0.1
  m_TransitionOffset: 0
  m_ExitTime: 0
  m_HasExitTime: 0
  m_HasFixedDuration: 1
  m_InterruptionSource: 0
  m_OrderedInterruption: 1
  m_CanTransitionToSelf: 1
--- !u!1101 &2374347219674461888
AnimatorStateTransition:
  m_ObjectHideFlags: 1
  m_CorrespondingSourceObject: {fileID: 0}
  m_PrefabInstance: {fileID: 0}
  m_PrefabAsset: {fileID: 0}
  m_Name: 
  m_Conditions:
  - m_ConditionMode: 1
    m_ConditionEvent: Idle
    m_EventTreshold: 0
  m_DstStateMachine: {fileID: 0}
  m_DstState: {fileID: -7014687879055803031}
  m_Solo: 0
  m_Mute: 0
  m_IsExit: 0
  serializedVersion: 3
  m_TransitionDuration: 0.1
  m_TransitionOffset: 0
  m_ExitTime: 0
  m_HasExitTime: 0
  m_HasFixedDuration: 1
  m_InterruptionSource: 0
  m_OrderedInterruption: 1
  m_CanTransitionToSelf: 1
--- !u!1101 &2778966424180474233
AnimatorStateTransition:
  m_ObjectHideFlags: 1
  m_CorrespondingSourceObject: {fileID: 0}
  m_PrefabInstance: {fileID: 0}
  m_PrefabAsset: {fileID: 0}
  m_Name: 
  m_Conditions:
  - m_ConditionMode: 1
    m_ConditionEvent: Fall
    m_EventTreshold: 0
  m_DstStateMachine: {fileID: 0}
  m_DstState: {fileID: 613170763223365936}
  m_Solo: 0
  m_Mute: 0
  m_IsExit: 0
  serializedVersion: 3
  m_TransitionDuration: 0.1
  m_TransitionOffset: 0
  m_ExitTime: 0
  m_HasExitTime: 0
  m_HasFixedDuration: 1
  m_InterruptionSource: 0
  m_OrderedInterruption: 1
  m_CanTransitionToSelf: 1
--- !u!1101 &2961478068043230960
AnimatorStateTransition:
  m_ObjectHideFlags: 1
  m_CorrespondingSourceObject: {fileID: 0}
  m_PrefabInstance: {fileID: 0}
  m_PrefabAsset: {fileID: 0}
  m_Name: 
  m_Conditions:
  - m_ConditionMode: 1
    m_ConditionEvent: Fall
    m_EventTreshold: 0
  m_DstStateMachine: {fileID: 0}
  m_DstState: {fileID: 613170763223365936}
  m_Solo: 0
  m_Mute: 0
  m_IsExit: 0
  serializedVersion: 3
  m_TransitionDuration: 0.1
  m_TransitionOffset: 0
  m_ExitTime: 0
  m_HasExitTime: 0
  m_HasFixedDuration: 1
  m_InterruptionSource: 0
  m_OrderedInterruption: 1
  m_CanTransitionToSelf: 1
--- !u!1101 &3053578850534465832
AnimatorStateTransition:
  m_ObjectHideFlags: 1
  m_CorrespondingSourceObject: {fileID: 0}
  m_PrefabInstance: {fileID: 0}
  m_PrefabAsset: {fileID: 0}
  m_Name: 
  m_Conditions:
  - m_ConditionMode: 1
    m_ConditionEvent: Fall
    m_EventTreshold: 0
  m_DstStateMachine: {fileID: 0}
  m_DstState: {fileID: 613170763223365936}
  m_Solo: 0
  m_Mute: 0
  m_IsExit: 0
  serializedVersion: 3
  m_TransitionDuration: 0.1
  m_TransitionOffset: 0
  m_ExitTime: 0
  m_HasExitTime: 0
  m_HasFixedDuration: 1
  m_InterruptionSource: 0
  m_OrderedInterruption: 1
  m_CanTransitionToSelf: 1
--- !u!1101 &3249817694494349346
AnimatorStateTransition:
  m_ObjectHideFlags: 1
  m_CorrespondingSourceObject: {fileID: 0}
  m_PrefabInstance: {fileID: 0}
  m_PrefabAsset: {fileID: 0}
  m_Name: 
  m_Conditions:
  - m_ConditionMode: 1
    m_ConditionEvent: KO
    m_EventTreshold: 0
  m_DstStateMachine: {fileID: 0}
  m_DstState: {fileID: 4690952539883831429}
  m_Solo: 0
  m_Mute: 0
  m_IsExit: 0
  serializedVersion: 3
  m_TransitionDuration: 0.1
  m_TransitionOffset: 0
  m_ExitTime: 0
  m_HasExitTime: 0
  m_HasFixedDuration: 1
  m_InterruptionSource: 0
  m_OrderedInterruption: 1
  m_CanTransitionToSelf: 1
--- !u!1101 &3368482182166419269
AnimatorStateTransition:
  m_ObjectHideFlags: 1
  m_CorrespondingSourceObject: {fileID: 0}
  m_PrefabInstance: {fileID: 0}
  m_PrefabAsset: {fileID: 0}
  m_Name: 
  m_Conditions:
  - m_ConditionMode: 1
    m_ConditionEvent: Dash
    m_EventTreshold: 0
  m_DstStateMachine: {fileID: 0}
  m_DstState: {fileID: -6561951961392134465}
  m_Solo: 0
  m_Mute: 0
  m_IsExit: 0
  serializedVersion: 3
  m_TransitionDuration: 0.1
  m_TransitionOffset: 0
  m_ExitTime: 0
  m_HasExitTime: 0
  m_HasFixedDuration: 1
  m_InterruptionSource: 0
  m_OrderedInterruption: 1
  m_CanTransitionToSelf: 1
--- !u!1101 &4257472972117038935
AnimatorStateTransition:
  m_ObjectHideFlags: 1
  m_CorrespondingSourceObject: {fileID: 0}
  m_PrefabInstance: {fileID: 0}
  m_PrefabAsset: {fileID: 0}
  m_Name: 
  m_Conditions:
  - m_ConditionMode: 1
    m_ConditionEvent: Dash
    m_EventTreshold: 0
  m_DstStateMachine: {fileID: 0}
  m_DstState: {fileID: -6561951961392134465}
  m_Solo: 0
  m_Mute: 0
  m_IsExit: 0
  serializedVersion: 3
  m_TransitionDuration: 0.1
  m_TransitionOffset: 0
  m_ExitTime: 0.40000004
  m_HasExitTime: 0
  m_HasFixedDuration: 1
  m_InterruptionSource: 0
  m_OrderedInterruption: 1
  m_CanTransitionToSelf: 1
--- !u!1101 &4496227570050215517
AnimatorStateTransition:
  m_ObjectHideFlags: 1
  m_CorrespondingSourceObject: {fileID: 0}
  m_PrefabInstance: {fileID: 0}
  m_PrefabAsset: {fileID: 0}
  m_Name: 
  m_Conditions:
  - m_ConditionMode: 1
    m_ConditionEvent: Walk
    m_EventTreshold: 0
  m_DstStateMachine: {fileID: 0}
  m_DstState: {fileID: -3883042385204809701}
  m_Solo: 0
  m_Mute: 0
  m_IsExit: 0
  serializedVersion: 3
  m_TransitionDuration: 0.1
  m_TransitionOffset: 0
  m_ExitTime: 0
  m_HasExitTime: 0
  m_HasFixedDuration: 1
  m_InterruptionSource: 0
  m_OrderedInterruption: 1
  m_CanTransitionToSelf: 1
--- !u!1101 &4553913160164615517
AnimatorStateTransition:
  m_ObjectHideFlags: 1
  m_CorrespondingSourceObject: {fileID: 0}
  m_PrefabInstance: {fileID: 0}
  m_PrefabAsset: {fileID: 0}
  m_Name: 
  m_Conditions:
  - m_ConditionMode: 1
    m_ConditionEvent: LightAttack
    m_EventTreshold: 0
  m_DstStateMachine: {fileID: 0}
  m_DstState: {fileID: 7752677577175760112}
  m_Solo: 0
  m_Mute: 0
  m_IsExit: 0
  serializedVersion: 3
  m_TransitionDuration: 0.1
  m_TransitionOffset: 0
  m_ExitTime: 0.57142854
  m_HasExitTime: 0
  m_HasFixedDuration: 1
  m_InterruptionSource: 0
  m_OrderedInterruption: 1
  m_CanTransitionToSelf: 1
--- !u!1101 &4594931700812997037
AnimatorStateTransition:
  m_ObjectHideFlags: 1
  m_CorrespondingSourceObject: {fileID: 0}
  m_PrefabInstance: {fileID: 0}
  m_PrefabAsset: {fileID: 0}
  m_Name: 
  m_Conditions:
  - m_ConditionMode: 1
    m_ConditionEvent: LightAttack
    m_EventTreshold: 0
  m_DstStateMachine: {fileID: 0}
  m_DstState: {fileID: 7752677577175760112}
  m_Solo: 0
  m_Mute: 0
  m_IsExit: 0
  serializedVersion: 3
  m_TransitionDuration: 0.1
  m_TransitionOffset: 0
  m_ExitTime: 0
  m_HasExitTime: 0
  m_HasFixedDuration: 1
  m_InterruptionSource: 0
  m_OrderedInterruption: 1
  m_CanTransitionToSelf: 1
--- !u!1102 &4690952539883831429
AnimatorState:
  serializedVersion: 6
  m_ObjectHideFlags: 1
  m_CorrespondingSourceObject: {fileID: 0}
  m_PrefabInstance: {fileID: 0}
  m_PrefabAsset: {fileID: 0}
  m_Name: KO
  m_Speed: 1
  m_CycleOffset: 0
  m_Transitions:
  - {fileID: 1892405325205977471}
  - {fileID: -5056871495975284914}
  - {fileID: 6084387857567048506}
  - {fileID: 9199142022934663474}
  - {fileID: -6349638775538150534}
  - {fileID: 8136152363050174275}
  - {fileID: 8789456311811418947}
  m_StateMachineBehaviours: []
  m_Position: {x: 50, y: 50, z: 0}
  m_IKOnFeet: 0
  m_WriteDefaultValues: 1
  m_Mirror: 0
  m_SpeedParameterActive: 0
  m_MirrorParameterActive: 0
  m_CycleOffsetParameterActive: 0
  m_TimeParameterActive: 0
  m_Motion: {fileID: 7400000, guid: 72e2649e823215a47834a10881f05d10, type: 2}
  m_Tag: 
  m_SpeedParameter: 
  m_MirrorParameter: 
  m_CycleOffsetParameter: 
  m_TimeParameter: 
--- !u!1101 &4719905972753497886
AnimatorStateTransition:
  m_ObjectHideFlags: 1
  m_CorrespondingSourceObject: {fileID: 0}
  m_PrefabInstance: {fileID: 0}
  m_PrefabAsset: {fileID: 0}
  m_Name: 
  m_Conditions:
  - m_ConditionMode: 1
    m_ConditionEvent: Jump
    m_EventTreshold: 0
  m_DstStateMachine: {fileID: 0}
  m_DstState: {fileID: -7524597280714314228}
  m_Solo: 0
  m_Mute: 0
  m_IsExit: 0
  serializedVersion: 3
  m_TransitionDuration: 0.1
  m_TransitionOffset: 0
  m_ExitTime: 0.40000004
  m_HasExitTime: 0
  m_HasFixedDuration: 1
  m_InterruptionSource: 0
  m_OrderedInterruption: 1
  m_CanTransitionToSelf: 1
--- !u!1101 &4834938009427202891
AnimatorStateTransition:
  m_ObjectHideFlags: 1
  m_CorrespondingSourceObject: {fileID: 0}
  m_PrefabInstance: {fileID: 0}
  m_PrefabAsset: {fileID: 0}
  m_Name: 
  m_Conditions:
  - m_ConditionMode: 1
    m_ConditionEvent: KO
    m_EventTreshold: 0
  m_DstStateMachine: {fileID: 0}
  m_DstState: {fileID: 4690952539883831429}
  m_Solo: 0
  m_Mute: 0
  m_IsExit: 0
  serializedVersion: 3
  m_TransitionDuration: 0.1
  m_TransitionOffset: 0
  m_ExitTime: 0
  m_HasExitTime: 0
  m_HasFixedDuration: 1
  m_InterruptionSource: 0
  m_OrderedInterruption: 1
  m_CanTransitionToSelf: 1
<<<<<<< HEAD
--- !u!1102 &5699107031088224144
AnimatorState:
  serializedVersion: 6
=======
--- !u!1101 &5709247360575660547
AnimatorStateTransition:
>>>>>>> 7ab8785e
  m_ObjectHideFlags: 1
  m_CorrespondingSourceObject: {fileID: 0}
  m_PrefabInstance: {fileID: 0}
  m_PrefabAsset: {fileID: 0}
<<<<<<< HEAD
  m_Name: Idle Anim
  m_Speed: 1
  m_CycleOffset: 0
  m_Transitions: []
  m_StateMachineBehaviours: []
  m_Position: {x: 50, y: 50, z: 0}
  m_IKOnFeet: 0
  m_WriteDefaultValues: 1
  m_Mirror: 0
  m_SpeedParameterActive: 0
  m_MirrorParameterActive: 0
  m_CycleOffsetParameterActive: 0
  m_TimeParameterActive: 0
  m_Motion: {fileID: 0}
  m_Tag: 
  m_SpeedParameter: 
  m_MirrorParameter: 
  m_CycleOffsetParameter: 
  m_TimeParameter: 
=======
  m_Name: 
  m_Conditions:
  - m_ConditionMode: 1
    m_ConditionEvent: Walk
    m_EventTreshold: 0
  m_DstStateMachine: {fileID: 0}
  m_DstState: {fileID: -3883042385204809701}
  m_Solo: 0
  m_Mute: 0
  m_IsExit: 0
  serializedVersion: 3
  m_TransitionDuration: 0.1
  m_TransitionOffset: 0
  m_ExitTime: 0.40000004
  m_HasExitTime: 0
  m_HasFixedDuration: 1
  m_InterruptionSource: 0
  m_OrderedInterruption: 1
  m_CanTransitionToSelf: 1
>>>>>>> 7ab8785e
--- !u!1101 &5767751471853311455
AnimatorStateTransition:
  m_ObjectHideFlags: 1
  m_CorrespondingSourceObject: {fileID: 0}
  m_PrefabInstance: {fileID: 0}
  m_PrefabAsset: {fileID: 0}
  m_Name: 
  m_Conditions:
  - m_ConditionMode: 1
    m_ConditionEvent: Hitstun
    m_EventTreshold: 0
  m_DstStateMachine: {fileID: 0}
  m_DstState: {fileID: -6697496304831133278}
  m_Solo: 0
  m_Mute: 0
  m_IsExit: 0
  serializedVersion: 3
  m_TransitionDuration: 0.1
  m_TransitionOffset: 0
  m_ExitTime: 0
  m_HasExitTime: 0
  m_HasFixedDuration: 1
  m_InterruptionSource: 0
  m_OrderedInterruption: 1
  m_CanTransitionToSelf: 1
--- !u!1101 &5905892536765967323
AnimatorStateTransition:
  m_ObjectHideFlags: 1
  m_CorrespondingSourceObject: {fileID: 0}
  m_PrefabInstance: {fileID: 0}
  m_PrefabAsset: {fileID: 0}
  m_Name: 
  m_Conditions:
  - m_ConditionMode: 1
    m_ConditionEvent: Walk
    m_EventTreshold: 0
  m_DstStateMachine: {fileID: 0}
  m_DstState: {fileID: -3883042385204809701}
  m_Solo: 0
  m_Mute: 0
  m_IsExit: 0
  serializedVersion: 3
  m_TransitionDuration: 0.1
  m_TransitionOffset: 0
  m_ExitTime: 0
  m_HasExitTime: 0
  m_HasFixedDuration: 1
  m_InterruptionSource: 0
  m_OrderedInterruption: 1
  m_CanTransitionToSelf: 1
--- !u!1101 &5985288834307791384
AnimatorStateTransition:
  m_ObjectHideFlags: 1
  m_CorrespondingSourceObject: {fileID: 0}
  m_PrefabInstance: {fileID: 0}
  m_PrefabAsset: {fileID: 0}
  m_Name: 
  m_Conditions:
  - m_ConditionMode: 1
    m_ConditionEvent: Walk
    m_EventTreshold: 0
  m_DstStateMachine: {fileID: 0}
  m_DstState: {fileID: -3883042385204809701}
  m_Solo: 0
  m_Mute: 0
  m_IsExit: 0
  serializedVersion: 3
  m_TransitionDuration: 0.1
  m_TransitionOffset: 0
  m_ExitTime: 0
  m_HasExitTime: 0
  m_HasFixedDuration: 1
  m_InterruptionSource: 0
  m_OrderedInterruption: 1
  m_CanTransitionToSelf: 1
--- !u!1101 &6084387857567048506
AnimatorStateTransition:
  m_ObjectHideFlags: 1
  m_CorrespondingSourceObject: {fileID: 0}
  m_PrefabInstance: {fileID: 0}
  m_PrefabAsset: {fileID: 0}
  m_Name: 
  m_Conditions:
  - m_ConditionMode: 1
    m_ConditionEvent: Jump
    m_EventTreshold: 0
  m_DstStateMachine: {fileID: 0}
  m_DstState: {fileID: -7524597280714314228}
  m_Solo: 0
  m_Mute: 0
  m_IsExit: 0
  serializedVersion: 3
  m_TransitionDuration: 0.1
  m_TransitionOffset: 0
  m_ExitTime: 0
  m_HasExitTime: 0
  m_HasFixedDuration: 1
  m_InterruptionSource: 0
  m_OrderedInterruption: 1
  m_CanTransitionToSelf: 1
--- !u!1101 &6259693541200403713
AnimatorStateTransition:
  m_ObjectHideFlags: 1
  m_CorrespondingSourceObject: {fileID: 0}
  m_PrefabInstance: {fileID: 0}
  m_PrefabAsset: {fileID: 0}
  m_Name: 
  m_Conditions:
  - m_ConditionMode: 1
    m_ConditionEvent: Walk
    m_EventTreshold: 0
  m_DstStateMachine: {fileID: 0}
  m_DstState: {fileID: -3883042385204809701}
  m_Solo: 0
  m_Mute: 0
  m_IsExit: 0
  serializedVersion: 3
  m_TransitionDuration: 0.1
  m_TransitionOffset: 0
  m_ExitTime: 0
  m_HasExitTime: 0
  m_HasFixedDuration: 1
  m_InterruptionSource: 0
  m_OrderedInterruption: 1
  m_CanTransitionToSelf: 1
--- !u!1101 &6289252280992785449
AnimatorStateTransition:
  m_ObjectHideFlags: 1
  m_CorrespondingSourceObject: {fileID: 0}
  m_PrefabInstance: {fileID: 0}
  m_PrefabAsset: {fileID: 0}
  m_Name: 
  m_Conditions:
  - m_ConditionMode: 1
    m_ConditionEvent: Idle
    m_EventTreshold: 0
  m_DstStateMachine: {fileID: 0}
  m_DstState: {fileID: -7014687879055803031}
  m_Solo: 0
  m_Mute: 0
  m_IsExit: 0
  serializedVersion: 3
  m_TransitionDuration: 0.1
  m_TransitionOffset: 0
  m_ExitTime: 0
  m_HasExitTime: 0
  m_HasFixedDuration: 1
  m_InterruptionSource: 0
  m_OrderedInterruption: 1
  m_CanTransitionToSelf: 1
--- !u!1101 &6326495766266418945
AnimatorStateTransition:
  m_ObjectHideFlags: 1
  m_CorrespondingSourceObject: {fileID: 0}
  m_PrefabInstance: {fileID: 0}
  m_PrefabAsset: {fileID: 0}
  m_Name: 
  m_Conditions:
  - m_ConditionMode: 1
    m_ConditionEvent: Idle
    m_EventTreshold: 0
  m_DstStateMachine: {fileID: 0}
  m_DstState: {fileID: -7014687879055803031}
  m_Solo: 0
  m_Mute: 0
  m_IsExit: 0
  serializedVersion: 3
  m_TransitionDuration: 0.1
  m_TransitionOffset: 0
  m_ExitTime: 0
  m_HasExitTime: 0
  m_HasFixedDuration: 1
  m_InterruptionSource: 0
  m_OrderedInterruption: 1
  m_CanTransitionToSelf: 1
--- !u!1101 &6496803688621511758
AnimatorStateTransition:
  m_ObjectHideFlags: 1
  m_CorrespondingSourceObject: {fileID: 0}
  m_PrefabInstance: {fileID: 0}
  m_PrefabAsset: {fileID: 0}
  m_Name: 
  m_Conditions:
  - m_ConditionMode: 1
    m_ConditionEvent: Dash
    m_EventTreshold: 0
  m_DstStateMachine: {fileID: 0}
  m_DstState: {fileID: -6561951961392134465}
  m_Solo: 0
  m_Mute: 0
  m_IsExit: 0
  serializedVersion: 3
  m_TransitionDuration: 0.1
  m_TransitionOffset: 0
  m_ExitTime: 0
  m_HasExitTime: 0
  m_HasFixedDuration: 1
  m_InterruptionSource: 0
  m_OrderedInterruption: 1
  m_CanTransitionToSelf: 1
--- !u!1101 &7380908250122730645
AnimatorStateTransition:
  m_ObjectHideFlags: 1
  m_CorrespondingSourceObject: {fileID: 0}
  m_PrefabInstance: {fileID: 0}
  m_PrefabAsset: {fileID: 0}
  m_Name: 
  m_Conditions:
  - m_ConditionMode: 1
    m_ConditionEvent: Dash
    m_EventTreshold: 0
  m_DstStateMachine: {fileID: 0}
  m_DstState: {fileID: -6561951961392134465}
  m_Solo: 0
  m_Mute: 0
  m_IsExit: 0
  serializedVersion: 3
  m_TransitionDuration: 0.1
  m_TransitionOffset: 0
  m_ExitTime: 0
  m_HasExitTime: 0
  m_HasFixedDuration: 1
  m_InterruptionSource: 0
  m_OrderedInterruption: 1
  m_CanTransitionToSelf: 1
--- !u!1102 &7752677577175760112
AnimatorState:
  serializedVersion: 6
  m_ObjectHideFlags: 1
  m_CorrespondingSourceObject: {fileID: 0}
  m_PrefabInstance: {fileID: 0}
  m_PrefabAsset: {fileID: 0}
  m_Name: _Light
  m_Speed: 1
  m_CycleOffset: 0
  m_Transitions:
  - {fileID: -453752590492350577}
  - {fileID: -752204998058701555}
  - {fileID: -7165777373245270326}
  - {fileID: 875411253831247355}
  - {fileID: 5709247360575660547}
  - {fileID: 4257472972117038935}
  - {fileID: 4719905972753497886}
  m_StateMachineBehaviours: []
  m_Position: {x: 50, y: 50, z: 0}
  m_IKOnFeet: 0
  m_WriteDefaultValues: 1
  m_Mirror: 0
  m_SpeedParameterActive: 0
  m_MirrorParameterActive: 0
  m_CycleOffsetParameterActive: 0
  m_TimeParameterActive: 0
  m_Motion: {fileID: 7400000, guid: 38158517605235d48945bd3c249c8cb8, type: 2}
  m_Tag: 
  m_SpeedParameter: 
  m_MirrorParameter: 
  m_CycleOffsetParameter: 
  m_TimeParameter: 
--- !u!1101 &7776002479358260789
AnimatorStateTransition:
  m_ObjectHideFlags: 1
  m_CorrespondingSourceObject: {fileID: 0}
  m_PrefabInstance: {fileID: 0}
  m_PrefabAsset: {fileID: 0}
  m_Name: 
  m_Conditions:
  - m_ConditionMode: 1
    m_ConditionEvent: Fall
    m_EventTreshold: 0
  m_DstStateMachine: {fileID: 0}
  m_DstState: {fileID: 613170763223365936}
  m_Solo: 0
  m_Mute: 0
  m_IsExit: 0
  serializedVersion: 3
  m_TransitionDuration: 0.1
  m_TransitionOffset: 0
  m_ExitTime: 0
  m_HasExitTime: 0
  m_HasFixedDuration: 1
  m_InterruptionSource: 0
  m_OrderedInterruption: 1
  m_CanTransitionToSelf: 1
--- !u!1101 &7804213628583217779
AnimatorStateTransition:
  m_ObjectHideFlags: 1
  m_CorrespondingSourceObject: {fileID: 0}
  m_PrefabInstance: {fileID: 0}
  m_PrefabAsset: {fileID: 0}
  m_Name: 
  m_Conditions:
  - m_ConditionMode: 1
    m_ConditionEvent: Hitstun
    m_EventTreshold: 0
  m_DstStateMachine: {fileID: 0}
  m_DstState: {fileID: -6697496304831133278}
  m_Solo: 0
  m_Mute: 0
  m_IsExit: 0
  serializedVersion: 3
  m_TransitionDuration: 0.1
  m_TransitionOffset: 0
  m_ExitTime: 0
  m_HasExitTime: 0
  m_HasFixedDuration: 1
  m_InterruptionSource: 0
  m_OrderedInterruption: 1
  m_CanTransitionToSelf: 1
--- !u!1102 &8048028061734894418
AnimatorState:
  serializedVersion: 6
  m_ObjectHideFlags: 1
  m_CorrespondingSourceObject: {fileID: 0}
  m_PrefabInstance: {fileID: 0}
  m_PrefabAsset: {fileID: 0}
  m_Name: DeadAnim
  m_Speed: 1
  m_CycleOffset: 0
  m_Transitions: []
  m_StateMachineBehaviours: []
  m_Position: {x: 50, y: 50, z: 0}
  m_IKOnFeet: 0
  m_WriteDefaultValues: 1
  m_Mirror: 0
  m_SpeedParameterActive: 0
  m_MirrorParameterActive: 0
  m_CycleOffsetParameterActive: 0
  m_TimeParameterActive: 0
  m_Motion: {fileID: 7400000, guid: 72e2649e823215a47834a10881f05d10, type: 2}
  m_Tag: 
  m_SpeedParameter: 
  m_MirrorParameter: 
  m_CycleOffsetParameter: 
  m_TimeParameter: 
--- !u!1102 &8109684999540956912
AnimatorState:
  serializedVersion: 6
  m_ObjectHideFlags: 1
  m_CorrespondingSourceObject: {fileID: 0}
  m_PrefabInstance: {fileID: 0}
  m_PrefabAsset: {fileID: 0}
  m_Name: _Heavy
  m_Speed: 1
  m_CycleOffset: 0
  m_Transitions: []
  m_StateMachineBehaviours: []
  m_Position: {x: 50, y: 50, z: 0}
  m_IKOnFeet: 0
  m_WriteDefaultValues: 1
  m_Mirror: 0
  m_SpeedParameterActive: 0
  m_MirrorParameterActive: 0
  m_CycleOffsetParameterActive: 0
  m_TimeParameterActive: 0
  m_Motion: {fileID: 7400000, guid: 613707d3814c65341af65c38685903e4, type: 2}
  m_Tag: 
  m_SpeedParameter: 
  m_MirrorParameter: 
  m_CycleOffsetParameter: 
  m_TimeParameter: 
--- !u!1101 &8135974859583828611
AnimatorStateTransition:
  m_ObjectHideFlags: 1
  m_CorrespondingSourceObject: {fileID: 0}
  m_PrefabInstance: {fileID: 0}
  m_PrefabAsset: {fileID: 0}
  m_Name: 
  m_Conditions:
  - m_ConditionMode: 1
    m_ConditionEvent: Hitstun
    m_EventTreshold: 0
  m_DstStateMachine: {fileID: 0}
  m_DstState: {fileID: -6697496304831133278}
  m_Solo: 0
  m_Mute: 0
  m_IsExit: 0
  serializedVersion: 3
  m_TransitionDuration: 0.1
  m_TransitionOffset: 0
  m_ExitTime: 0
  m_HasExitTime: 0
  m_HasFixedDuration: 1
  m_InterruptionSource: 0
  m_OrderedInterruption: 1
  m_CanTransitionToSelf: 1
--- !u!1101 &8136152363050174275
AnimatorStateTransition:
  m_ObjectHideFlags: 1
  m_CorrespondingSourceObject: {fileID: 0}
  m_PrefabInstance: {fileID: 0}
  m_PrefabAsset: {fileID: 0}
  m_Name: 
  m_Conditions:
  - m_ConditionMode: 1
    m_ConditionEvent: Hitstun
    m_EventTreshold: 0
  m_DstStateMachine: {fileID: 0}
  m_DstState: {fileID: -6697496304831133278}
  m_Solo: 0
  m_Mute: 0
  m_IsExit: 0
  serializedVersion: 3
  m_TransitionDuration: 0.1
  m_TransitionOffset: 0
  m_ExitTime: 0
  m_HasExitTime: 0
  m_HasFixedDuration: 1
  m_InterruptionSource: 0
  m_OrderedInterruption: 1
  m_CanTransitionToSelf: 1
--- !u!1101 &8157947437027212510
AnimatorStateTransition:
  m_ObjectHideFlags: 1
  m_CorrespondingSourceObject: {fileID: 0}
  m_PrefabInstance: {fileID: 0}
  m_PrefabAsset: {fileID: 0}
  m_Name: 
  m_Conditions:
  - m_ConditionMode: 1
    m_ConditionEvent: Idle
    m_EventTreshold: 0
  m_DstStateMachine: {fileID: 0}
  m_DstState: {fileID: -7014687879055803031}
  m_Solo: 0
  m_Mute: 0
  m_IsExit: 0
  serializedVersion: 3
  m_TransitionDuration: 0.1
  m_TransitionOffset: 0
  m_ExitTime: 0
  m_HasExitTime: 0
  m_HasFixedDuration: 1
  m_InterruptionSource: 0
  m_OrderedInterruption: 1
  m_CanTransitionToSelf: 1
--- !u!1101 &8482203996107295447
AnimatorStateTransition:
  m_ObjectHideFlags: 1
  m_CorrespondingSourceObject: {fileID: 0}
  m_PrefabInstance: {fileID: 0}
  m_PrefabAsset: {fileID: 0}
  m_Name: 
  m_Conditions:
  - m_ConditionMode: 1
    m_ConditionEvent: LightAttack
    m_EventTreshold: 0
  m_DstStateMachine: {fileID: 0}
  m_DstState: {fileID: 7752677577175760112}
  m_Solo: 0
  m_Mute: 0
  m_IsExit: 0
  serializedVersion: 3
  m_TransitionDuration: 0.1
  m_TransitionOffset: 0
  m_ExitTime: 0
  m_HasExitTime: 0
  m_HasFixedDuration: 1
  m_InterruptionSource: 0
  m_OrderedInterruption: 1
  m_CanTransitionToSelf: 1
--- !u!1101 &8789456311811418947
AnimatorStateTransition:
  m_ObjectHideFlags: 1
  m_CorrespondingSourceObject: {fileID: 0}
  m_PrefabInstance: {fileID: 0}
  m_PrefabAsset: {fileID: 0}
  m_Name: 
  m_Conditions:
  - m_ConditionMode: 1
    m_ConditionEvent: LightAttack
    m_EventTreshold: 0
  m_DstStateMachine: {fileID: 0}
  m_DstState: {fileID: 7752677577175760112}
  m_Solo: 0
  m_Mute: 0
  m_IsExit: 0
  serializedVersion: 3
  m_TransitionDuration: 0.1
  m_TransitionOffset: 0
  m_ExitTime: 0.5
  m_HasExitTime: 0
  m_HasFixedDuration: 1
  m_InterruptionSource: 0
  m_OrderedInterruption: 1
  m_CanTransitionToSelf: 1
--- !u!1101 &8911495373286776153
AnimatorStateTransition:
  m_ObjectHideFlags: 1
  m_CorrespondingSourceObject: {fileID: 0}
  m_PrefabInstance: {fileID: 0}
  m_PrefabAsset: {fileID: 0}
  m_Name: 
  m_Conditions:
  - m_ConditionMode: 1
    m_ConditionEvent: Jump
    m_EventTreshold: 0
  m_DstStateMachine: {fileID: 0}
  m_DstState: {fileID: -7524597280714314228}
  m_Solo: 0
  m_Mute: 0
  m_IsExit: 0
  serializedVersion: 3
  m_TransitionDuration: 0.1
  m_TransitionOffset: 0
  m_ExitTime: 0
  m_HasExitTime: 0
  m_HasFixedDuration: 1
  m_InterruptionSource: 0
  m_OrderedInterruption: 1
  m_CanTransitionToSelf: 1
--- !u!1101 &9199142022934663474
AnimatorStateTransition:
  m_ObjectHideFlags: 1
  m_CorrespondingSourceObject: {fileID: 0}
  m_PrefabInstance: {fileID: 0}
  m_PrefabAsset: {fileID: 0}
  m_Name: 
  m_Conditions:
  - m_ConditionMode: 1
    m_ConditionEvent: Fall
    m_EventTreshold: 0
  m_DstStateMachine: {fileID: 0}
  m_DstState: {fileID: 613170763223365936}
  m_Solo: 0
  m_Mute: 0
  m_IsExit: 0
  serializedVersion: 3
  m_TransitionDuration: 0.1
  m_TransitionOffset: 0
  m_ExitTime: 0
  m_HasExitTime: 0
  m_HasFixedDuration: 1
  m_InterruptionSource: 0
  m_OrderedInterruption: 1
  m_CanTransitionToSelf: 1<|MERGE_RESOLUTION|>--- conflicted
+++ resolved
@@ -529,20 +529,10 @@
     m_Position: {x: 380, y: 870, z: 0}
   - serializedVersion: 1
     m_State: {fileID: 8109684999540956912}
-<<<<<<< HEAD
     m_Position: {x: 620, y: 680, z: 0}
   - serializedVersion: 1
     m_State: {fileID: 5699107031088224144}
     m_Position: {x: 655, y: 745, z: 0}
-=======
-    m_Position: {x: 610, y: 900, z: 0}
-  - serializedVersion: 1
-    m_State: {fileID: -7178083629603890868}
-    m_Position: {x: 120, y: 890, z: 0}
-  - serializedVersion: 1
-    m_State: {fileID: 8048028061734894418}
-    m_Position: {x: 890, y: 890, z: 0}
->>>>>>> 7ab8785e
   m_ChildStateMachines: []
   m_AnyStateTransitions: []
   m_EntryTransitions: []
@@ -729,19 +719,13 @@
   m_InterruptionSource: 0
   m_OrderedInterruption: 1
   m_CanTransitionToSelf: 1
-<<<<<<< HEAD
 --- !u!1102 &-497224308168755180
 AnimatorState:
   serializedVersion: 6
-=======
---- !u!1101 &-752204998058701555
-AnimatorStateTransition:
->>>>>>> 7ab8785e
-  m_ObjectHideFlags: 1
-  m_CorrespondingSourceObject: {fileID: 0}
-  m_PrefabInstance: {fileID: 0}
-  m_PrefabAsset: {fileID: 0}
-<<<<<<< HEAD
+  m_ObjectHideFlags: 1
+  m_CorrespondingSourceObject: {fileID: 0}
+  m_PrefabInstance: {fileID: 0}
+  m_PrefabAsset: {fileID: 0}
   m_Name: New Animation
   m_Speed: 1
   m_CycleOffset: 0
@@ -761,27 +745,6 @@
   m_MirrorParameter: 
   m_CycleOffsetParameter: 
   m_TimeParameter: 
-=======
-  m_Name: 
-  m_Conditions:
-  - m_ConditionMode: 1
-    m_ConditionEvent: Hitstun
-    m_EventTreshold: 0
-  m_DstStateMachine: {fileID: 0}
-  m_DstState: {fileID: -6697496304831133278}
-  m_Solo: 0
-  m_Mute: 0
-  m_IsExit: 0
-  serializedVersion: 3
-  m_TransitionDuration: 0.1
-  m_TransitionOffset: 0
-  m_ExitTime: 0.40000004
-  m_HasExitTime: 0
-  m_HasFixedDuration: 1
-  m_InterruptionSource: 0
-  m_OrderedInterruption: 1
-  m_CanTransitionToSelf: 1
->>>>>>> 7ab8785e
 --- !u!1101 &-458439845603726756
 AnimatorStateTransition:
   m_ObjectHideFlags: 1
@@ -1368,19 +1331,13 @@
   m_InterruptionSource: 0
   m_OrderedInterruption: 1
   m_CanTransitionToSelf: 1
-<<<<<<< HEAD
 --- !u!1102 &5699107031088224144
 AnimatorState:
   serializedVersion: 6
-=======
---- !u!1101 &5709247360575660547
-AnimatorStateTransition:
->>>>>>> 7ab8785e
-  m_ObjectHideFlags: 1
-  m_CorrespondingSourceObject: {fileID: 0}
-  m_PrefabInstance: {fileID: 0}
-  m_PrefabAsset: {fileID: 0}
-<<<<<<< HEAD
+  m_ObjectHideFlags: 1
+  m_CorrespondingSourceObject: {fileID: 0}
+  m_PrefabInstance: {fileID: 0}
+  m_PrefabAsset: {fileID: 0}
   m_Name: Idle Anim
   m_Speed: 1
   m_CycleOffset: 0
@@ -1400,27 +1357,6 @@
   m_MirrorParameter: 
   m_CycleOffsetParameter: 
   m_TimeParameter: 
-=======
-  m_Name: 
-  m_Conditions:
-  - m_ConditionMode: 1
-    m_ConditionEvent: Walk
-    m_EventTreshold: 0
-  m_DstStateMachine: {fileID: 0}
-  m_DstState: {fileID: -3883042385204809701}
-  m_Solo: 0
-  m_Mute: 0
-  m_IsExit: 0
-  serializedVersion: 3
-  m_TransitionDuration: 0.1
-  m_TransitionOffset: 0
-  m_ExitTime: 0.40000004
-  m_HasExitTime: 0
-  m_HasFixedDuration: 1
-  m_InterruptionSource: 0
-  m_OrderedInterruption: 1
-  m_CanTransitionToSelf: 1
->>>>>>> 7ab8785e
 --- !u!1101 &5767751471853311455
 AnimatorStateTransition:
   m_ObjectHideFlags: 1

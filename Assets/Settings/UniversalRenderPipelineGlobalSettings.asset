--- conflicted
+++ resolved
@@ -55,7 +55,6 @@
       - rid: 8712630790384254976
       - rid: 5896194909286957056
       - rid: 5896194909286957057
-<<<<<<< HEAD
       - rid: -2
       - rid: -2
       - rid: -2
@@ -70,15 +69,6 @@
       - rid: 2920150110352441348
       - rid: 2920150110352441349
       - rid: 7079812609908932608
-=======
-      - rid: 7038301642963288064
-      - rid: 7038301642963288065
-      - rid: 7038301642963288066
-      - rid: 7038301642963288067
-      - rid: 7038301642963288068
-      - rid: 7038301642963288069
-      - rid: 4124721265613996032
->>>>>>> c1ad2b6c
     m_RuntimeSettings:
       m_List: []
   m_AssetVersion: 8
@@ -111,7 +101,6 @@
   references:
     version: 2
     RefIds:
-<<<<<<< HEAD
     - rid: -2
       type: {class: , ns: , asm: }
     - rid: 1695754922367123515
@@ -237,12 +226,6 @@
           - {r: 0.5, g: 0, b: 0.5, a: 1}
           - {r: 0.5, g: 0.5, b: 0.5, a: 1}
           - {r: 0, g: 0, b: 1, a: 1}
-=======
-    - rid: 4124721265613996032
-      type: {class: RenderingDebuggerRuntimeResources, ns: UnityEngine.Rendering, asm: Unity.RenderPipelines.Core.Runtime}
-      data:
-        m_version: 0
->>>>>>> c1ad2b6c
     - rid: 5896194909286957056
       type: {class: UniversalRenderPipelineEditorAssets, ns: UnityEngine.Rendering.Universal, asm: Unity.RenderPipelines.Universal.Runtime}
       data:
